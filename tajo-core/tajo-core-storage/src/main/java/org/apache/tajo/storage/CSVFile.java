--- conflicted
+++ resolved
@@ -77,8 +77,6 @@
       this.meta = meta;
       this.schema = meta.getSchema();
       this.delimiter = StringEscapeUtils.unescapeJava(this.meta.getOption(DELIMITER, DELIMITER_DEFAULT)).charAt(0);
-<<<<<<< HEAD
-=======
 
       String nullCharacters = this.meta.getOption(NULL);
       if (StringUtils.isEmpty(nullCharacters)) {
@@ -86,7 +84,6 @@
       } else {
         nullChars = nullCharacters.getBytes();
       }
->>>>>>> d7645252
     }
 
     @Override
@@ -343,13 +340,6 @@
     @Override
     public void init() throws IOException {
 
-<<<<<<< HEAD
-      // Buffer size, Delimiter
-      this.bufSize = DEFAULT_BUFFER_SIZE;
-      String delim  = fragment.getMeta().getOption(DELIMITER, DELIMITER_DEFAULT);
-      this.delimiter = StringEscapeUtils.unescapeJava(delim).charAt(0);
-=======
->>>>>>> d7645252
       // Fragment information
       fs = fragment.getPath().getFileSystem(conf);
       fis = fs.open(fragment.getPath());
