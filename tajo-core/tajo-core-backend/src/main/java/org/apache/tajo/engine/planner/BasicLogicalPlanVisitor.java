/**
 * Licensed to the Apache Software Foundation (ASF) under one
 * or more contributor license agreements.  See the NOTICE file
 * distributed with this work for additional information
 * regarding copyright ownership.  The ASF licenses this file
 * to you under the Apache License, Version 2.0 (the
 * "License"); you may not use this file except in compliance
 * with the License.  You may obtain a copy of the License at
 *
 *     http://www.apache.org/licenses/LICENSE-2.0
 *
 * Unless required by applicable law or agreed to in writing, software
 * distributed under the License is distributed on an "AS IS" BASIS,
 * WITHOUT WARRANTIES OR CONDITIONS OF ANY KIND, either express or implied.
 * See the License for the specific language governing permissions and
 * limitations under the License.
 */

package org.apache.tajo.engine.planner;

import org.apache.tajo.engine.planner.logical.*;

import java.util.Stack;

public class BasicLogicalPlanVisitor<CONTEXT, RESULT> implements LogicalPlanVisitor<CONTEXT, RESULT> {

  /**
   * The prehook is called before each node is visited.
   */
  @SuppressWarnings("unused")
  public void preHook(LogicalPlan plan, LogicalNode node, Stack<LogicalNode> stack, CONTEXT data)
      throws PlanningException {
  }

  /**
   * The posthook is called after each node is visited.
   */
  @SuppressWarnings("unused")
  public void postHook(LogicalPlan plan, LogicalNode node, Stack<LogicalNode> stack, CONTEXT data)
      throws PlanningException {
  }

<<<<<<< HEAD
  public CONTEXT visitFromQueryBlock(CONTEXT context, LogicalPlan plan, LogicalPlan.QueryBlock block) throws PlanningException {
    visit(context, plan, block, block.getRoot(), new Stack<LogicalNode>());
    return context;
  }

  public CONTEXT visitWithoutQueryBlock(CONTEXT context, LogicalPlan plan, LogicalNode node) throws PlanningException {
    visit(context, plan, null, node, new Stack<LogicalNode>());
=======
  public CONTEXT visit(CONTEXT context, LogicalPlan plan, LogicalPlan.QueryBlock block)
      throws PlanningException {
    visit(context, plan, block, block.getRoot(), new Stack<LogicalNode>());
>>>>>>> bb7e6b6b
    return context;
  }

  /**
   * visit visits each logicalNode recursively.
   */
  public RESULT visit(CONTEXT context, LogicalPlan plan, LogicalPlan.QueryBlock block, LogicalNode node,
                      Stack<LogicalNode> stack)
      throws PlanningException {
    RESULT current;
    switch (node.getType()) {
      case ROOT:
        current = visitRoot(context, plan, block, (LogicalRootNode) node, stack);
        break;
      case EXPRS:
        return null;
      case PROJECTION:
        current = visitProjection(context, plan, block, (ProjectionNode) node, stack);
        break;
      case LIMIT:
        current = visitLimit(context, plan, block, (LimitNode) node, stack);
        break;
      case SORT:
        current = visitSort(context, plan, block, (SortNode) node, stack);
        break;
      case GROUP_BY:
        current = visitGroupBy(context, plan, block, (GroupbyNode) node, stack);
        break;
      case SELECTION:
        current = visitFilter(context, plan, block, (SelectionNode) node, stack);
        break;
      case JOIN:
        current = visitJoin(context, plan, block, (JoinNode) node, stack);
        break;
      case UNION:
        current = visitUnion(context, plan, block, (UnionNode) node, stack);
        break;
      case EXCEPT:
        current = visitExcept(context, plan, block, (ExceptNode) node, stack);
        break;
      case INTERSECT:
        current = visitIntersect(context, plan, block, (IntersectNode) node, stack);
        break;
      case TABLE_SUBQUERY:
        current = visitTableSubQuery(context, plan, block, (TableSubQueryNode) node, stack);
        break;
      case SCAN:
        current = visitScan(context, plan, block, (ScanNode) node, stack);
        break;
      case PARTITIONS_SCAN:
        current = visitPartitionedTableScan(context, plan, block, (PartitionedTableScanNode) node, stack);
        break;
      case STORE:
        current = visitStoreTable(context, plan, block, (StoreTableNode) node, stack);
        break;
      case INSERT:
        current = visitInsert(context, plan, block, (InsertNode) node, stack);
        break;
      case CREATE_TABLE:
        current = visitCreateTable(context, plan, block, (CreateTableNode) node, stack);
        break;
      case DROP_TABLE:
        current = visitDropTable(context, plan, block, (DropTableNode) node, stack);
        break;
      default:
        throw new PlanningException("Unknown logical node type: " + node.getType());
    }

    return current;
  }

  @Override
  public RESULT visitRoot(CONTEXT context, LogicalPlan plan, LogicalPlan.QueryBlock block, LogicalRootNode node,
                          Stack<LogicalNode> stack) throws PlanningException {
    stack.push(node);
    RESULT result = visit(context, plan, block, node.getChild(), stack);
    stack.pop();
    return result;
  }

  @Override
  public RESULT visitProjection(CONTEXT context, LogicalPlan plan, LogicalPlan.QueryBlock block, ProjectionNode node,
                                Stack<LogicalNode> stack)
      throws PlanningException {
    stack.push(node);
    RESULT result = visit(context, plan, block, node.getChild(), stack);
    stack.pop();
    return result;
  }

  @Override
  public RESULT visitLimit(CONTEXT context, LogicalPlan plan, LogicalPlan.QueryBlock block, LimitNode node,
                           Stack<LogicalNode> stack) throws PlanningException {
    stack.push(node);
    RESULT result = visit(context, plan, block, node.getChild(), stack);
    stack.pop();
    return result;
  }

  @Override
  public RESULT visitSort(CONTEXT context, LogicalPlan plan, LogicalPlan.QueryBlock block, SortNode node,
                          Stack<LogicalNode> stack) throws PlanningException {
    stack.push(node);
    RESULT result = visit(context, plan, block, node.getChild(), stack);
    stack.pop();
    return result;
  }

  @Override
  public RESULT visitGroupBy(CONTEXT context, LogicalPlan plan, LogicalPlan.QueryBlock block, GroupbyNode node,
                             Stack<LogicalNode> stack) throws PlanningException {
    stack.push(node);
    RESULT result = visit(context, plan, block, node.getChild(), stack);
    stack.pop();
    return result;
  }

  @Override
  public RESULT visitFilter(CONTEXT context, LogicalPlan plan, LogicalPlan.QueryBlock block, SelectionNode node,
                            Stack<LogicalNode> stack) throws PlanningException {
    stack.push(node);
    RESULT result = visit(context, plan, block, node.getChild(), stack);
    stack.pop();
    return result;
  }

  @Override
  public RESULT visitJoin(CONTEXT context, LogicalPlan plan, LogicalPlan.QueryBlock block, JoinNode node,
                          Stack<LogicalNode> stack) throws PlanningException {
    stack.push(node);
    RESULT result = visit(context, plan, block, node.getLeftChild(), stack);
    visit(context, plan, block, node.getRightChild(), stack);
    stack.pop();
    return result;
  }

  @Override
  public RESULT visitUnion(CONTEXT context, LogicalPlan plan, LogicalPlan.QueryBlock block, UnionNode node,
                           Stack<LogicalNode> stack) throws PlanningException {
    stack.push(node);
    RESULT result = visit(context, plan, block, node.getLeftChild(), stack);
    visit(context, plan, block, node.getRightChild(), stack);
    stack.pop();
    return result;
  }

  @Override
  public RESULT visitExcept(CONTEXT context, LogicalPlan plan, LogicalPlan.QueryBlock block, ExceptNode node,
                            Stack<LogicalNode> stack) throws PlanningException {
    stack.push(node);
    RESULT result = visit(context, plan, block, node.getLeftChild(), stack);
    visit(context, plan, block, node.getRightChild(), stack);
    stack.pop();
    return result;
  }

  @Override
  public RESULT visitIntersect(CONTEXT context, LogicalPlan plan, LogicalPlan.QueryBlock block, IntersectNode node,
                               Stack<LogicalNode> stack) throws PlanningException {
    stack.push(node);
    RESULT result = visit(context, plan, block, node.getLeftChild(), stack);
    visit(context, plan, block, node.getRightChild(), stack);
    stack.pop();
    return result;
  }

  @Override
  public RESULT visitTableSubQuery(CONTEXT context, LogicalPlan plan, LogicalPlan.QueryBlock block,
                                   TableSubQueryNode node, Stack<LogicalNode> stack) throws PlanningException {
    stack.push(node);
    RESULT result = visit(context, plan, plan.getBlock(node.getSubQuery()), node.getSubQuery(), stack);
    stack.pop();
    return result;
  }

  @Override
  public RESULT visitScan(CONTEXT context, LogicalPlan plan, LogicalPlan.QueryBlock block, ScanNode node,
                          Stack<LogicalNode> stack) throws PlanningException {
    return null;
  }

  @Override
  public RESULT visitPartitionedTableScan(CONTEXT context, LogicalPlan plan, LogicalPlan.QueryBlock block,
                                          PartitionedTableScanNode node, Stack<LogicalNode> stack)
      throws PlanningException {
    return null;
  }

  @Override
  public RESULT visitStoreTable(CONTEXT context, LogicalPlan plan, LogicalPlan.QueryBlock block, StoreTableNode node,
                                Stack<LogicalNode> stack) throws PlanningException {
    stack.push(node);
    RESULT result = visit(context, plan, block, node.getChild(), stack);
    stack.pop();
    return result;
  }

  @Override
  public RESULT visitInsert(CONTEXT context, LogicalPlan plan, LogicalPlan.QueryBlock block, InsertNode node,
                            Stack<LogicalNode> stack) throws PlanningException {
    stack.push(node);
    RESULT result = visit(context, plan, plan.getBlock(node.getSubQuery()), node.getSubQuery(), stack);
    stack.pop();
    return result;
  }

  @Override
  public RESULT visitCreateTable(CONTEXT context, LogicalPlan plan, LogicalPlan.QueryBlock block, CreateTableNode node,
                                 Stack<LogicalNode> stack) {
    return null;
  }

  @Override
  public RESULT visitDropTable(CONTEXT context, LogicalPlan plan, LogicalPlan.QueryBlock block, DropTableNode node,
                               Stack<LogicalNode> stack) {
    return null;
  }
}<|MERGE_RESOLUTION|>--- conflicted
+++ resolved
@@ -40,19 +40,9 @@
       throws PlanningException {
   }
 
-<<<<<<< HEAD
-  public CONTEXT visitFromQueryBlock(CONTEXT context, LogicalPlan plan, LogicalPlan.QueryBlock block) throws PlanningException {
+  public CONTEXT visit(CONTEXT context, LogicalPlan plan, LogicalPlan.QueryBlock block)
+      throws PlanningException {
     visit(context, plan, block, block.getRoot(), new Stack<LogicalNode>());
-    return context;
-  }
-
-  public CONTEXT visitWithoutQueryBlock(CONTEXT context, LogicalPlan plan, LogicalNode node) throws PlanningException {
-    visit(context, plan, null, node, new Stack<LogicalNode>());
-=======
-  public CONTEXT visit(CONTEXT context, LogicalPlan plan, LogicalPlan.QueryBlock block)
-      throws PlanningException {
-    visit(context, plan, block, block.getRoot(), new Stack<LogicalNode>());
->>>>>>> bb7e6b6b
     return context;
   }
 
