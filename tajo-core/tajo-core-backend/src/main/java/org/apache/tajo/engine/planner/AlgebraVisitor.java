/**
 * Licensed to the Apache Software Foundation (ASF) under one
 * or more contributor license agreements.  See the NOTICE file
 * distributed with this work for additional information
 * regarding copyright ownership.  The ASF licenses this file
 * to you under the Apache License, Version 2.0 (the
 * "License"); you may not use this file except in compliance
 * with the License.  You may obtain a copy of the License at
 *
 *     http://www.apache.org/licenses/LICENSE-2.0
 *
 * Unless required by applicable law or agreed to in writing, software
 * distributed under the License is distributed on an "AS IS" BASIS,
 * WITHOUT WARRANTIES OR CONDITIONS OF ANY KIND, either express or implied.
 * See the License for the specific language governing permissions and
 * limitations under the License.
 */

package org.apache.tajo.engine.planner;

import org.apache.tajo.algebra.*;

import java.util.Stack;

public interface AlgebraVisitor<CONTEXT, RESULT> {
  // Relational Operators
  RESULT visitProjection(CONTEXT ctx, Stack<Expr> stack, Projection expr) throws PlanningException;
  RESULT visitLimit(CONTEXT ctx, Stack<Expr> stack, Limit expr) throws PlanningException;
  RESULT visitSort(CONTEXT ctx, Stack<Expr> stack, Sort expr) throws PlanningException;
  RESULT visitHaving(CONTEXT ctx, Stack<Expr> stack, Having expr) throws PlanningException;
  RESULT visitGroupBy(CONTEXT ctx, Stack<Expr> stack, Aggregation expr) throws PlanningException;
  RESULT visitJoin(CONTEXT ctx, Stack<Expr> stack, Join expr) throws PlanningException;
  RESULT visitFilter(CONTEXT ctx, Stack<Expr> stack, Selection expr) throws PlanningException;
  RESULT visitUnion(CONTEXT ctx, Stack<Expr> stack, SetOperation expr) throws PlanningException;
  RESULT visitExcept(CONTEXT ctx, Stack<Expr> stack, SetOperation expr) throws PlanningException;
  RESULT visitIntersect(CONTEXT ctx, Stack<Expr> stack, SetOperation expr) throws PlanningException;
  RESULT visitSimpleTableSubQuery(CONTEXT ctx, Stack<Expr> stack, SimpleTableSubQuery expr) throws PlanningException;
  RESULT visitTableSubQuery(CONTEXT ctx, Stack<Expr> stack, TablePrimarySubQuery expr) throws PlanningException;
  RESULT visitRelationList(CONTEXT ctx, Stack<Expr> stack, RelationList expr) throws PlanningException;
  RESULT visitRelation(CONTEXT ctx, Stack<Expr> stack, Relation expr) throws PlanningException;
  RESULT visitScalarSubQuery(CONTEXT ctx, Stack<Expr> stack, ScalarSubQuery expr) throws PlanningException;

  // Data definition language
  RESULT visitCreateTable(CONTEXT ctx, Stack<Expr> stack, CreateTable expr) throws PlanningException;
  RESULT visitDropTable(CONTEXT ctx, Stack<Expr> stack, DropTable expr) throws PlanningException;

  // Insert or Update
  RESULT visitInsert(CONTEXT ctx, Stack<Expr> stack, Insert expr) throws PlanningException;

  // Logical operators
  RESULT visitAnd(CONTEXT ctx, Stack<Expr> stack, BinaryOperator expr) throws PlanningException;
  RESULT visitOr(CONTEXT ctx, Stack<Expr> stack, BinaryOperator expr) throws PlanningException;
  RESULT visitNot(CONTEXT ctx, Stack<Expr> stack, NotExpr expr) throws PlanningException;

  // comparison predicates
  RESULT visitEquals(CONTEXT ctx, Stack<Expr> stack, BinaryOperator expr) throws PlanningException;
  RESULT visitNotEquals(CONTEXT ctx, Stack<Expr> stack, BinaryOperator expr) throws PlanningException;
  RESULT visitLessThan(CONTEXT ctx, Stack<Expr> stack, BinaryOperator expr) throws PlanningException;
  RESULT visitLessThanOrEquals(CONTEXT ctx, Stack<Expr> stack, BinaryOperator expr) throws PlanningException;
  RESULT visitGreaterThan(CONTEXT ctx, Stack<Expr> stack, BinaryOperator expr) throws PlanningException;
  RESULT visitGreaterThanOrEquals(CONTEXT ctx, Stack<Expr> stack, BinaryOperator expr) throws PlanningException;

  // Other Predicates
  RESULT visitBetween(CONTEXT ctx, Stack<Expr> stack, BetweenPredicate expr) throws PlanningException;
  RESULT visitCaseWhen(CONTEXT ctx, Stack<Expr> stack, CaseWhenPredicate expr) throws PlanningException;
  RESULT visitIsNullPredicate(CONTEXT ctx, Stack<Expr> stack, IsNullPredicate expr) throws PlanningException;
  RESULT visitInPredicate(CONTEXT ctx, Stack<Expr> stack, InPredicate expr) throws PlanningException;
  RESULT visitValueListExpr(CONTEXT ctx, Stack<Expr> stack, ValueListExpr expr) throws PlanningException;
  RESULT visitExistsPredicate(CONTEXT ctx, Stack<Expr> stack, ExistsPredicate expr) throws PlanningException;

  // String Operator or Pattern Matching Predicates
  RESULT visitLikePredicate(CONTEXT ctx, Stack<Expr> stack, PatternMatchPredicate expr) throws PlanningException;
  RESULT visitSimilarToPredicate(CONTEXT ctx, Stack<Expr> stack, PatternMatchPredicate expr) throws PlanningException;
  RESULT visitRegexpPredicate(CONTEXT ctx, Stack<Expr> stack, PatternMatchPredicate expr) throws PlanningException;
  RESULT visitConcatenate(CONTEXT ctx, Stack<Expr> stack, BinaryOperator expr) throws PlanningException;

  // arithmetic operators
  RESULT visitPlus(CONTEXT ctx, Stack<Expr> stack, BinaryOperator expr) throws PlanningException;
  RESULT visitMinus(CONTEXT ctx, Stack<Expr> stack, BinaryOperator expr) throws PlanningException;
  RESULT visitMultiply(CONTEXT ctx, Stack<Expr> stack, BinaryOperator expr) throws PlanningException;
  RESULT visitDivide(CONTEXT ctx, Stack<Expr> stack, BinaryOperator expr) throws PlanningException;
  RESULT visitModular(CONTEXT ctx, Stack<Expr> stack, BinaryOperator expr) throws PlanningException;

  // other expressions
  RESULT visitSign(CONTEXT ctx, Stack<Expr> stack, SignedExpr expr) throws PlanningException;
  RESULT visitColumnReference(CONTEXT ctx, Stack<Expr> stack, ColumnReferenceExpr expr) throws PlanningException;
  RESULT visitTargetExpr(CONTEXT ctx, Stack<Expr> stack, NamedExpr expr) throws PlanningException;
  RESULT visitFunction(CONTEXT ctx, Stack<Expr> stack, FunctionExpr expr) throws PlanningException;

  // set functions
  RESULT visitCountRowsFunction(CONTEXT ctx, Stack<Expr> stack, CountRowsFunctionExpr expr) throws PlanningException;
  RESULT visitGeneralSetFunction(CONTEXT ctx, Stack<Expr> stack, GeneralSetFunctionExpr expr)
      throws PlanningException;

  // Literal
  RESULT visitCastExpr(CONTEXT ctx, Stack<Expr> stack, CastExpr expr) throws PlanningException;

<<<<<<< HEAD
  RESULT visitDataType(CONTEXT ctx, Stack<Expr> stack, DataTypeExpr expr) throws PlanningException;
  RESULT visitLiteral(CONTEXT ctx, Stack<Expr> stack, LiteralValue expr) throws PlanningException;
  RESULT visitNullLiteral(CONTEXT ctx, Stack<Expr> stack, NullLiteral expr) throws PlanningException;
  RESULT visitTimestampLiteral(CONTEXT ctx, Stack<Expr> stack, TimestampLiteral expr) throws PlanningException;
  RESULT visitTimeLiteral(CONTEXT ctx, Stack<Expr> stack, TimeLiteral expr) throws PlanningException;
=======
  RESULT visitDataType(CONTEXT ctx, Stack<OpType> stack, DataTypeExpr expr) throws PlanningException;
  RESULT visitLiteral(CONTEXT ctx, Stack<OpType> stack, LiteralValue expr) throws PlanningException;
  RESULT visitNullLiteral(CONTEXT ctx, Stack<OpType> stack, NullLiteral expr) throws PlanningException;
  RESULT visitTimestampLiteral(CONTEXT ctx, Stack<OpType> stack, TimestampLiteral expr) throws PlanningException;
  RESULT visitTimeLiteral(CONTEXT ctx, Stack<OpType> stack, TimeLiteral expr) throws PlanningException;
  RESULT visitDateLiteral(CONTEXT ctx, Stack<OpType> stack, DateLiteral expr) throws PlanningException;

>>>>>>> 4c1929fc

}<|MERGE_RESOLUTION|>--- conflicted
+++ resolved
@@ -95,20 +95,12 @@
   // Literal
   RESULT visitCastExpr(CONTEXT ctx, Stack<Expr> stack, CastExpr expr) throws PlanningException;
 
-<<<<<<< HEAD
   RESULT visitDataType(CONTEXT ctx, Stack<Expr> stack, DataTypeExpr expr) throws PlanningException;
   RESULT visitLiteral(CONTEXT ctx, Stack<Expr> stack, LiteralValue expr) throws PlanningException;
   RESULT visitNullLiteral(CONTEXT ctx, Stack<Expr> stack, NullLiteral expr) throws PlanningException;
   RESULT visitTimestampLiteral(CONTEXT ctx, Stack<Expr> stack, TimestampLiteral expr) throws PlanningException;
   RESULT visitTimeLiteral(CONTEXT ctx, Stack<Expr> stack, TimeLiteral expr) throws PlanningException;
-=======
-  RESULT visitDataType(CONTEXT ctx, Stack<OpType> stack, DataTypeExpr expr) throws PlanningException;
-  RESULT visitLiteral(CONTEXT ctx, Stack<OpType> stack, LiteralValue expr) throws PlanningException;
-  RESULT visitNullLiteral(CONTEXT ctx, Stack<OpType> stack, NullLiteral expr) throws PlanningException;
-  RESULT visitTimestampLiteral(CONTEXT ctx, Stack<OpType> stack, TimestampLiteral expr) throws PlanningException;
-  RESULT visitTimeLiteral(CONTEXT ctx, Stack<OpType> stack, TimeLiteral expr) throws PlanningException;
-  RESULT visitDateLiteral(CONTEXT ctx, Stack<OpType> stack, DateLiteral expr) throws PlanningException;
+  RESULT visitDateLiteral(CONTEXT ctx, Stack<Expr> stack, DateLiteral expr) throws PlanningException;
 
->>>>>>> 4c1929fc
 
 }