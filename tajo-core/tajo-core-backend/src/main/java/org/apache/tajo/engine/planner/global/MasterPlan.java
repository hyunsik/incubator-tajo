--- conflicted
+++ resolved
@@ -24,11 +24,8 @@
 import org.apache.tajo.ExecutionBlockId;
 import org.apache.tajo.QueryId;
 import org.apache.tajo.engine.planner.LogicalPlan;
-<<<<<<< HEAD
 import org.apache.tajo.engine.planner.PlannerUtil;
-=======
 import org.apache.tajo.engine.planner.enforce.Enforcer;
->>>>>>> 6053ad11
 import org.apache.tajo.engine.planner.graph.SimpleDirectedGraph;
 import org.apache.tajo.engine.query.QueryContext;
 import org.apache.tajo.ipc.TajoWorkerProtocol;
@@ -258,9 +255,6 @@
           sb.append("\n");
         }
       }
-<<<<<<< HEAD
-      sb.append("\n").append(PlannerUtil.buildExplainString(block.getPlan()));
-=======
 
       if (block.getEnforcer().getProperties().size() > 0) {
         sb.append("\n[Enforcers]\n");
@@ -272,8 +266,7 @@
         }
       }
 
-      sb.append("\n").append(block.getPlan());
->>>>>>> 6053ad11
+      sb.append("\n").append(PlannerUtil.buildExplainString(block.getPlan()));
     }
 
     return sb.toString();
