--- conflicted
+++ resolved
@@ -251,7 +251,6 @@
     }
   }
 
-<<<<<<< HEAD
   private class LocalTaskEventHandler implements EventHandler<LocalTaskEvent> {
     @Override
     public void handle(LocalTaskEvent event) {
@@ -261,9 +260,6 @@
   }
 
   private class QueryFinishEventHandler implements EventHandler<QueryMasterQueryCompletedEvent> {
-=======
-  private static class QueryFinishEventHandler implements EventHandler<QueryFinishEvent> {
->>>>>>> e2a7dffd
     @Override
     public void handle(QueryMasterQueryCompletedEvent event) {
       QueryId queryId = event.getQueryId();
