--- conflicted
+++ resolved
@@ -290,11 +290,7 @@
   public void abort() {
     aborted = true;
     context.stop();
-<<<<<<< HEAD
-=======
-    context.setState(TaskAttemptState.TA_FAILED);
     releaseChannelFactory();
->>>>>>> e2a7dffd
   }
 
   public void cleanUp() {
