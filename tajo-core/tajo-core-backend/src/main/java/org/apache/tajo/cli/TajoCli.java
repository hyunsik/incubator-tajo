--- conflicted
+++ resolved
@@ -354,15 +354,9 @@
       }
 
       if (status.getState() == QueryState.QUERY_ERROR) {
-<<<<<<< HEAD
-        sout.println("Internal Error!");
-      } else if (status.getState() == QueryState.QUERY_FAILED) {
-        sout.println("Query Failed!");
-=======
         sout.println("Internal error!");
       } else if (status.getState() == QueryState.QUERY_FAILED) {
         sout.println("Query failed!");
->>>>>>> c033d85c
       } else if (status.getState() == QueryState.QUERY_KILLED) {
         sout.println(queryId + " is killed.");
       } else {
