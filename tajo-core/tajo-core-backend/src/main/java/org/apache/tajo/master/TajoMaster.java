--- conflicted
+++ resolved
@@ -46,14 +46,8 @@
 import org.apache.tajo.engine.function.Country;
 import org.apache.tajo.engine.function.InCountry;
 import org.apache.tajo.engine.function.builtin.*;
-<<<<<<< HEAD
-import org.apache.tajo.engine.function.datetime.Date;
-import org.apache.tajo.engine.function.datetime.ToTimestamp;
-import org.apache.tajo.engine.function.datetime.UnixTimestamp;
-=======
 import org.apache.tajo.engine.function.datetime.ToCharTimestamp;
 import org.apache.tajo.engine.function.datetime.ToTimestamp;
->>>>>>> 450fbcb9
 import org.apache.tajo.engine.function.math.*;
 import org.apache.tajo.engine.function.string.*;
 import org.apache.tajo.master.metrics.CatalogMetricsGaugeSet;
@@ -343,23 +337,6 @@
     sqlFuncs.add(new FunctionDesc("country", Country.class, FunctionType.GENERAL,
         CatalogUtil.newSimpleDataType(Type.TEXT),
         CatalogUtil.newSimpleDataTypeArray(Type.TEXT)));
-
-    // Date
-    sqlFuncs.add(new FunctionDesc("date", Date.class, FunctionType.GENERAL,
-        CatalogUtil.newSimpleDataType(Type.INT8),
-        CatalogUtil.newSimpleDataTypeArray(Type.TEXT)));
-
-    // UnixTimestamp
-    sqlFuncs.add(new FunctionDesc("unix_timestamp", UnixTimestamp.class, FunctionType.GENERAL,
-        CatalogUtil.newSimpleDataType(Type.INT8),
-        CatalogUtil.newSimpleDataTypeArray()));
-
-    sqlFuncs.add(new FunctionDesc("to_timestamp", ToTimestamp.class, FunctionType.GENERAL,
-        CatalogUtil.newSimpleDataType(Type.TEXT),
-        CatalogUtil.newSimpleDataTypeArray(Type.INT8)));
-    sqlFuncs.add(new FunctionDesc("to_timestamp", ToTimestamp.class, FunctionType.GENERAL,
-        CatalogUtil.newSimpleDataType(Type.TEXT),
-        CatalogUtil.newSimpleDataTypeArray(Type.INT8, Type.TEXT)));
 
     sqlFuncs.add(
         new FunctionDesc("random", RandomInt.class, FunctionType.GENERAL,
