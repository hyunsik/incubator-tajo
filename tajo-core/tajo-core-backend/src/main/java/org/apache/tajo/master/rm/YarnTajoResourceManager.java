/**
 * Licensed to the Apache Software Foundation (ASF) under one
 * or more contributor license agreements.  See the NOTICE file
 * distributed with this work for additional information
 * regarding copyright ownership.  The ASF licenses this file
 * to you under the Apache License, Version 2.0 (the
 * "License"); you may not use this file except in compliance
 * with the License.  You may obtain a copy of the License at
 *
 *     http://www.apache.org/licenses/LICENSE-2.0
 *
 * Unless required by applicable law or agreed to in writing, software
 * distributed under the License is distributed on an "AS IS" BASIS,
 * WITHOUT WARRANTIES OR CONDITIONS OF ANY KIND, either express or implied.
 * See the License for the specific language governing permissions and
 * limitations under the License.
 */

package org.apache.tajo.master.rm;

import com.google.protobuf.RpcCallback;
import org.apache.commons.logging.Log;
import org.apache.commons.logging.LogFactory;
import org.apache.hadoop.conf.Configuration;
import org.apache.hadoop.security.UserGroupInformation;
import org.apache.hadoop.yarn.YarnException;
import org.apache.hadoop.yarn.api.AMRMProtocol;
import org.apache.hadoop.yarn.api.ApplicationConstants;
import org.apache.hadoop.yarn.api.protocolrecords.FinishApplicationMasterRequest;
import org.apache.hadoop.yarn.api.protocolrecords.GetNewApplicationResponse;
import org.apache.hadoop.yarn.api.records.*;
import org.apache.hadoop.yarn.client.YarnClient;
import org.apache.hadoop.yarn.client.YarnClientImpl;
import org.apache.hadoop.yarn.conf.YarnConfiguration;
import org.apache.hadoop.yarn.exceptions.YarnRemoteException;
import org.apache.hadoop.yarn.factories.RecordFactory;
import org.apache.hadoop.yarn.factory.providers.RecordFactoryProvider;
import org.apache.hadoop.yarn.ipc.YarnRPC;
import org.apache.hadoop.yarn.util.BuilderUtils;
import org.apache.hadoop.yarn.util.Records;
import org.apache.tajo.QueryId;
import org.apache.tajo.TajoProtos;
import org.apache.tajo.ipc.TajoMasterProtocol;
import org.apache.tajo.master.TajoMaster;
import org.apache.tajo.master.YarnContainerProxy;
import org.apache.tajo.master.querymaster.QueryInProgress;
import org.apache.tajo.master.querymaster.QueryJobEvent;
import org.apache.tajo.util.ApplicationIdUtils;
import org.apache.tajo.worker.TajoWorker;

import java.io.IOException;
import java.net.InetSocketAddress;
import java.nio.ByteBuffer;
import java.security.PrivilegedAction;
import java.util.*;

public class YarnTajoResourceManager implements WorkerResourceManager {
  private static final Log LOG = LogFactory.getLog(YarnTajoResourceManager.class);

  private YarnClient yarnClient;
  private AMRMProtocol rmClient;
  private final RecordFactory recordFactory = RecordFactoryProvider.getRecordFactory(null);
  private Configuration conf;
  private TajoMaster.MasterContext masterContext;

  public YarnTajoResourceManager() {

  }

  public YarnTajoResourceManager(TajoMaster.MasterContext masterContext) {
    this.masterContext = masterContext;
  }

  @Override
  public void stop() {
  }

  public Map<String, WorkerResource> getWorkers() {
    return new HashMap<String, WorkerResource>();
  }

  public int getNumClusterSlots() {
    return 0;
  }

  @Override
  public void workerHeartbeat(TajoMasterProtocol.TajoHeartbeat request) {
    //nothing to do
    //yarn manages worker membership.
  }

  @Override
  public void releaseWorkerResource(QueryId queryId, WorkerResource workerResource) {
    //nothing to do
  }

  @Override
  public WorkerResource allocateQueryMaster(QueryInProgress queryInProgress) {
    //nothing to do
    //allocateAndLaunchQueryMaster in startQueryMaster()
    return null;
  }

  @Override
  public void allocateWorkerResources(
      TajoMasterProtocol.WorkerResourceAllocationRequest request,
      RpcCallback<TajoMasterProtocol.WorkerResourceAllocationResponse> rpcCallBack) {
    //nothing to do
  }

  @Override
  public void startQueryMaster(QueryInProgress queryInProgress) {
    try {
      allocateAndLaunchQueryMaster(queryInProgress);

      queryInProgress.getEventHandler().handle(
          new QueryJobEvent(QueryJobEvent.Type.QUERY_JOB_START, queryInProgress.getQueryInfo()));

    } catch (YarnRemoteException e) {
      LOG.error(e.getMessage(), e);
      //TODO set QueryState(fail)
    }
  }

  @Override
  public void init(Configuration conf) {
    this.conf = conf;
    connectYarnClient();

    final YarnConfiguration yarnConf = new YarnConfiguration(conf);
    final YarnRPC rpc = YarnRPC.create(conf);
    final InetSocketAddress rmAddress = conf.getSocketAddr(
        YarnConfiguration.RM_SCHEDULER_ADDRESS,
        YarnConfiguration.DEFAULT_RM_SCHEDULER_ADDRESS,
        YarnConfiguration.DEFAULT_RM_SCHEDULER_PORT);

    UserGroupInformation currentUser;
    try {
      currentUser = UserGroupInformation.getCurrentUser();
    } catch (IOException e) {
      throw new YarnException(e);
    }

    rmClient = currentUser.doAs(new PrivilegedAction<AMRMProtocol>() {
      @Override
      public AMRMProtocol run() {
        return (AMRMProtocol) rpc.getProxy(AMRMProtocol.class, rmAddress, yarnConf);
      }
    });
  }

  @Override
  public String getSeedQueryId() throws IOException {
    try {
      GetNewApplicationResponse newApp = yarnClient.getNewApplication();
      ApplicationId appId = newApp.getApplicationId();

      return appId.toString();
    } catch (Exception e) {
      LOG.error(e.getMessage(), e);

      throw new IOException(e.getMessage(), e);
    }
  }

  @Override
  public void stopQueryMaster(QueryId queryId) {
    try {
      FinalApplicationStatus appStatus = FinalApplicationStatus.UNDEFINED;
      QueryInProgress queryInProgress = masterContext.getQueryJobManager().getQueryInProgress(queryId);
      if(queryInProgress != null) {
        return;
      }
      TajoProtos.QueryState state = queryInProgress.getQueryInfo().getQueryState();
      if (state == TajoProtos.QueryState.QUERY_SUCCEEDED) {
        appStatus = FinalApplicationStatus.SUCCEEDED;
      } else if (state == TajoProtos.QueryState.QUERY_FAILED || state == TajoProtos.QueryState.QUERY_ERROR) {
        appStatus = FinalApplicationStatus.FAILED;
      } else if (state == TajoProtos.QueryState.QUERY_ERROR) {
        appStatus = FinalApplicationStatus.FAILED;
      }
      FinishApplicationMasterRequest request = recordFactory
          .newRecordInstance(FinishApplicationMasterRequest.class);
      request.setAppAttemptId(ApplicationIdUtils.createApplicationAttemptId(queryId));
      request.setFinishApplicationStatus(appStatus);
      request.setDiagnostics("QueryMaster shutdown by TajoMaster.");
      rmClient.finishApplicationMaster(request);
    } catch (Exception e) {
      LOG.error(e.getMessage(), e);
    }
  }

  private void connectYarnClient() {
    this.yarnClient = new YarnClientImpl();
    this.yarnClient.init(conf);
    this.yarnClient.start();
  }

  private ApplicationAttemptId allocateAndLaunchQueryMaster(QueryInProgress queryInProgress)
      throws YarnRemoteException {
    QueryId queryId = queryInProgress.getQueryId();
    ApplicationId appId = ApplicationIdUtils.queryIdToAppId(queryId);

    LOG.info("Allocate and launch ApplicationMaster for QueryMaster: queryId=" +
        queryId + ", appId=" + appId);

    ApplicationSubmissionContext appContext = Records.newRecord(ApplicationSubmissionContext.class);

    // set the application id
    appContext.setApplicationId(appId);
    // set the application name
    appContext.setApplicationName("Tajo");

    Priority pri = Records.newRecord(Priority.class);
    pri.setPriority(5);
    appContext.setPriority(pri);

    // Set the queue to which this application is to be submitted in the RM
    appContext.setQueue("default");

    ContainerLaunchContext commonContainerLaunchContext =
        YarnContainerProxy.createCommonContainerLaunchContext(masterContext.getConf(), queryId.toString(), true);

    // Setup environment by cloning from common env.
    Map<String, String> env = commonContainerLaunchContext.getEnvironment();
    Map<String, String> myEnv = new HashMap<String, String>(env.size());
    myEnv.putAll(env);

    ////////////////////////////////////////////////////////////////////////////
    // Set the local resources
    ////////////////////////////////////////////////////////////////////////////
    // Set the necessary command to execute the application master
    Vector<CharSequence> vargs = new Vector<CharSequence>(30);

    // Set java executable command
    //LOG.info("Setting up app master command");
    vargs.add("${JAVA_HOME}" + "/bin/java");
    // Set Xmx based on am memory size
    String jvmOptions = masterContext.getConf().get("tajo.rm.yarn.querymaster.jvm.option", "-Xmx2000m");

    for(String eachToken: jvmOptions.split((" "))) {
      vargs.add(eachToken);
    }
    // Set Remote Debugging
    //if (!context.getQuery().getSubQuery(event.getExecutionBlockId()).isLeafQuery()) {
    //vargs.add("-Xdebug -Xrunjdwp:transport=dt_socket,server=y,suspend=y,address=5005");
    //}
    // Set class name
    vargs.add(TajoWorker.class.getCanonicalName());
    vargs.add("qm");
    vargs.add(queryId.toString()); // queryId
    vargs.add(masterContext.getTajoMasterService().getBindAddress().getHostName() + ":" +
        masterContext.getTajoMasterService().getBindAddress().getPort());

    vargs.add("1>" + ApplicationConstants.LOG_DIR_EXPANSION_VAR + "/stdout");
    vargs.add("2>" + ApplicationConstants.LOG_DIR_EXPANSION_VAR + "/stderr");

    // Get final commmand
    StringBuilder command = new StringBuilder();
    for (CharSequence str : vargs) {
      command.append(str).append(" ");
    }

    LOG.info("Completed setting up QueryMasterRunner command " + command.toString());
    List<String> commands = new ArrayList<String>();
    commands.add(command.toString());

    final Resource resource = Records.newRecord(Resource.class);
    // TODO - get default value from conf
<<<<<<< HEAD
    resource.setMemory(2048);
//    resource.setVirtualCores(1);
=======
    resource.setMemory(2000);
    resource.setVirtualCores(1);
>>>>>>> f664e0cc

    Map<String, ByteBuffer> myServiceData = new HashMap<String, ByteBuffer>();

    ContainerLaunchContext masterContainerContext = BuilderUtils.newContainerLaunchContext(
        null, commonContainerLaunchContext.getUser(),
        resource, commonContainerLaunchContext.getLocalResources(), myEnv, commands,
        myServiceData, null, new HashMap<ApplicationAccessType, String>(2));

    appContext.setAMContainerSpec(masterContainerContext);

    LOG.info("Submitting QueryMaster to ResourceManager");
    yarnClient.submitApplication(appContext);

    ApplicationReport appReport = monitorApplication(appId, EnumSet.of(YarnApplicationState.ACCEPTED));
    ApplicationAttemptId attemptId = appReport.getCurrentApplicationAttemptId();

    LOG.info("Launching QueryMaster with appAttemptId: " + attemptId);

    return attemptId;
  }

  private ApplicationReport monitorApplication(ApplicationId appId,
                                               Set<YarnApplicationState> finalState) throws YarnRemoteException {

    long sleepTime = 100;
    int count = 1;
    while (true) {
      // Get application report for the appId we are interested in
      ApplicationReport report = yarnClient.getApplicationReport(appId);

      LOG.info("Got application report from ASM for" + ", appId="
          + appId.getId() + ", appAttemptId="
          + report.getCurrentApplicationAttemptId() + ", clientToken="
          + report.getClientToken() + ", appDiagnostics="
          + report.getDiagnostics() + ", appMasterHost=" + report.getHost()
          + ", appQueue=" + report.getQueue() + ", appMasterRpcPort="
          + report.getRpcPort() + ", appStartTime=" + report.getStartTime()
          + ", yarnAppState=" + report.getYarnApplicationState().toString()
          + ", distributedFinalState="
          + report.getFinalApplicationStatus().toString() + ", appTrackingUrl="
          + report.getTrackingUrl() + ", appUser=" + report.getUser());

      YarnApplicationState state = report.getYarnApplicationState();
      if (finalState.contains(state)) {
        return report;
      }
      try {
        Thread.sleep(sleepTime);
        sleepTime = count * 100;
        if(count < 10) {
          count++;
        }
      } catch (InterruptedException e) {
        //LOG.debug("Thread sleep in monitoring loop interrupted");
      }
    }
  }

  public boolean isQueryMasterStopped(QueryId queryId) {
    ApplicationId appId = ApplicationIdUtils.queryIdToAppId(queryId);
    try {
      ApplicationReport report = yarnClient.getApplicationReport(appId);
      YarnApplicationState state = report.getYarnApplicationState();
      return EnumSet.of(
          YarnApplicationState.FINISHED,
          YarnApplicationState.KILLED,
          YarnApplicationState.FAILED).contains(state);
    } catch (YarnRemoteException e) {
      LOG.error(e.getMessage(), e);
      return false;
    }
  }
}<|MERGE_RESOLUTION|>--- conflicted
+++ resolved
@@ -267,13 +267,8 @@
 
     final Resource resource = Records.newRecord(Resource.class);
     // TODO - get default value from conf
-<<<<<<< HEAD
-    resource.setMemory(2048);
-//    resource.setVirtualCores(1);
-=======
     resource.setMemory(2000);
     resource.setVirtualCores(1);
->>>>>>> f664e0cc
 
     Map<String, ByteBuffer> myServiceData = new HashMap<String, ByteBuffer>();
 
