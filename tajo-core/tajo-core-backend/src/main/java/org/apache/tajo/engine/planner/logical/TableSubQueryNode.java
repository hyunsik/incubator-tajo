--- conflicted
+++ resolved
@@ -35,14 +35,10 @@
 
   public TableSubQueryNode(int pid) {
     super(pid, NodeType.TABLE_SUBQUERY);
-<<<<<<< HEAD
   }
 
   public void init(String tableName, LogicalNode subQuery) {
-    this.tableName = PlannerUtil.normalizeTableName(tableName);
-=======
     this.tableName = CatalogUtil.normalizeIdentifier(tableName);
->>>>>>> e2f4798b
     if (subQuery != null) {
       this.subQuery = subQuery;
       setOutSchema(SchemaUtil.clone(this.subQuery.getOutSchema()));
