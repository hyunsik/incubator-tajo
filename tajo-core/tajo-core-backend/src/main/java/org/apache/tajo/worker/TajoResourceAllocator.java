/**
 * Licensed to the Apache Software Foundation (ASF) under one
 * or more contributor license agreements.  See the NOTICE file
 * distributed with this work for additional information
 * regarding copyright ownership.  The ASF licenses this file
 * to you under the Apache License, Version 2.0 (the
 * "License"); you may not use this file except in compliance
 * with the License.  You may obtain a copy of the License at
 *
 *     http://www.apache.org/licenses/LICENSE-2.0
 *
 * Unless required by applicable law or agreed to in writing, software
 * distributed under the License is distributed on an "AS IS" BASIS,
 * WITHOUT WARRANTIES OR CONDITIONS OF ANY KIND, either express or implied.
 * See the License for the specific language governing permissions and
 * limitations under the License.
 */

package org.apache.tajo.worker;

import org.apache.commons.logging.Log;
import org.apache.commons.logging.LogFactory;
import org.apache.hadoop.conf.Configuration;
import org.apache.hadoop.yarn.api.records.ApplicationAttemptId;
import org.apache.hadoop.yarn.api.records.Container;
import org.apache.hadoop.yarn.api.records.ContainerId;
import org.apache.hadoop.yarn.api.records.NodeId;
import org.apache.hadoop.yarn.api.records.impl.pb.ApplicationAttemptIdPBImpl;
import org.apache.hadoop.yarn.event.EventHandler;
import org.apache.hadoop.yarn.proto.YarnProtos;
import org.apache.tajo.ExecutionBlockId;
import org.apache.tajo.conf.TajoConf;
import org.apache.tajo.ipc.TajoMasterProtocol;
import org.apache.tajo.master.ContainerProxy;
import org.apache.tajo.master.TajoContainerProxy;
import org.apache.tajo.master.TaskRunnerGroupEvent;
import org.apache.tajo.master.TaskRunnerLauncher;
import org.apache.tajo.master.event.ContainerAllocationEvent;
import org.apache.tajo.master.event.ContainerAllocatorEventType;
import org.apache.tajo.master.event.SubQueryContainerAllocationEvent;
import org.apache.tajo.master.querymaster.QueryMasterTask;
import org.apache.tajo.master.querymaster.SubQuery;
import org.apache.tajo.master.querymaster.SubQueryState;
import org.apache.tajo.master.rm.TajoWorkerContainer;
import org.apache.tajo.master.rm.TajoWorkerContainerId;
import org.apache.tajo.master.rm.WorkerResource;
import org.apache.tajo.rpc.CallFuture;
import org.apache.tajo.rpc.NettyClientBase;
import org.apache.tajo.rpc.RpcConnectionPool;
import org.apache.tajo.util.ApplicationIdUtils;

import java.util.ArrayList;
import java.util.Collection;
import java.util.List;
import java.util.Map;
import java.util.concurrent.ExecutorService;
import java.util.concurrent.Executors;
import java.util.concurrent.TimeUnit;
import java.util.concurrent.TimeoutException;
import java.util.concurrent.atomic.AtomicBoolean;

public class TajoResourceAllocator extends AbstractResourceAllocator {
  private static final Log LOG = LogFactory.getLog(TajoResourceAllocator.class);

  private TajoConf tajoConf;
  private QueryMasterTask.QueryMasterTaskContext queryTaskContext;
  private final ExecutorService executorService;

  private AtomicBoolean stopped = new AtomicBoolean(false);

  public TajoResourceAllocator(QueryMasterTask.QueryMasterTaskContext queryTaskContext) {
    this.queryTaskContext = queryTaskContext;
    executorService = Executors.newFixedThreadPool(
        queryTaskContext.getConf().getIntVar(TajoConf.ConfVars.YARN_RM_TASKRUNNER_LAUNCH_PARALLEL_NUM));
  }

  @Override
  public ContainerId makeContainerId(YarnProtos.ContainerIdProto containerIdProto) {
    TajoWorkerContainerId containerId = new TajoWorkerContainerId();
    ApplicationAttemptId appAttemptId = new ApplicationAttemptIdPBImpl(containerIdProto.getAppAttemptId());
    containerId.setApplicationAttemptId(appAttemptId);
    containerId.setId(containerIdProto.getId());
    return containerId;
  }

  @Override
  public void allocateTaskWorker() {
  }

  @Override
  public int calculateNumRequestContainers(TajoWorker.WorkerContext workerContext,
                                           int numTasks,
                                           int memoryMBPerTask) {
    //TODO consider disk slot
    TajoMasterProtocol.ClusterResourceSummary clusterResource = workerContext.getClusterResource();
<<<<<<< HEAD
    int clusterSlots = clusterResource == null ? 0 : clusterResource.getTotalMemoryMB()/memoryMBPerTask;
    clusterSlots = Math.max(1, clusterSlots - 1);
    return Math.min(numTasks, clusterSlots);
=======
    int clusterSlots = clusterResource == null ? 0 : clusterResource.getTotalMemoryMB() / memoryMBPerTask;
    clusterSlots =  Math.max(1, clusterSlots - 1); // reserve query master slot
    return  Math.min(numTasks, clusterSlots);
>>>>>>> e2a7dffd
  }

  @Override
  public void init(Configuration conf) {
    tajoConf = (TajoConf)conf;

    queryTaskContext.getDispatcher().register(TaskRunnerGroupEvent.EventType.class, new TajoTaskRunnerLauncher());

    queryTaskContext.getDispatcher().register(ContainerAllocatorEventType.class, new TajoWorkerAllocationHandler());

    super.init(conf);
  }

  @Override
  public synchronized void stop() {
    if (stopped.getAndSet(true)) {
      return;
    }

    executorService.shutdownNow();

    Map<ContainerId, ContainerProxy> containers = queryTaskContext.getResourceAllocator().getContainers();
    List<ContainerProxy> list = new ArrayList<ContainerProxy>(containers.values());
    for(ContainerProxy eachProxy: list) {
      try {
        eachProxy.stopContainer();
      } catch (Exception e) {
      }
    }
    super.stop();
  }

  @Override
  public void start() {
    super.start();
  }

  class TajoTaskRunnerLauncher implements TaskRunnerLauncher {
    @Override
    public void handle(TaskRunnerGroupEvent event) {
      if (event.getType() == TaskRunnerGroupEvent.EventType.CONTAINER_REMOTE_LAUNCH) {
        launchTaskRunners(event.getExecutionBlockId(), event.getContainers());
      } else if (event.getType() == TaskRunnerGroupEvent.EventType.CONTAINER_REMOTE_CLEANUP) {
        stopContainers(event.getContainers());
      }
    }
  }

  private void launchTaskRunners(ExecutionBlockId executionBlockId, Collection<Container> containers) {
    // Query in standby mode doesn't need launch Worker.
    // But, Assign ExecutionBlock to assigned tajo worker
    for(Container eachContainer: containers) {
      TajoContainerProxy containerProxy = new TajoContainerProxy(queryTaskContext, tajoConf,
          eachContainer, executionBlockId);
      executorService.submit(new LaunchRunner(eachContainer.getId(), containerProxy));
    }
  }

  protected static class LaunchRunner implements Runnable {
    private final ContainerProxy proxy;
    private final ContainerId id;
    public LaunchRunner(ContainerId id, ContainerProxy proxy) {
      this.proxy = proxy;
      this.id = id;
    }
    @Override
    public void run() {
      proxy.launch(null);
      LOG.info("ContainerProxy started:" + id);
    }
  }

  private void stopContainers(Collection<Container> containers) {
    for (Container container : containers) {
      final ContainerProxy proxy = queryTaskContext.getResourceAllocator().getContainer(container.getId());
      executorService.submit(new StopContainerRunner(container.getId(), proxy));
    }
  }

  private static class StopContainerRunner implements Runnable {
    private final ContainerProxy proxy;
    private final ContainerId id;
    public StopContainerRunner(ContainerId id, ContainerProxy proxy) {
      this.id = id;
      this.proxy = proxy;
    }

    @Override
    public void run() {
      LOG.info("ContainerProxy stopped:" + id + "," + proxy.getId());
      proxy.stopContainer();
    }
  }

  class TajoWorkerAllocationHandler implements EventHandler<ContainerAllocationEvent> {
    @Override
    public void handle(ContainerAllocationEvent event) {
      executorService.submit(new TajoWorkerAllocationThread(event));
    }
  }

  class TajoWorkerAllocationThread extends Thread {
    ContainerAllocationEvent event;
    TajoWorkerAllocationThread(ContainerAllocationEvent event) {
      this.event = event;
    }

    @Override
    public void run() {
      LOG.info("Start TajoWorkerAllocationThread");
      CallFuture<TajoMasterProtocol.WorkerResourceAllocationResponse> callBack =
          new CallFuture<TajoMasterProtocol.WorkerResourceAllocationResponse>();

      //TODO consider task's resource usage pattern
      int requiredMemoryMB = tajoConf.getIntVar(TajoConf.ConfVars.TASK_DEFAULT_MEMORY);
      float requiredDiskSlots = tajoConf.getFloatVar(TajoConf.ConfVars.TASK_DEFAULT_DISK);

      TajoMasterProtocol.WorkerResourceAllocationRequest request =
          TajoMasterProtocol.WorkerResourceAllocationRequest.newBuilder()
              .setMinMemoryMBPerContainer(requiredMemoryMB)
              .setMaxMemoryMBPerContainer(requiredMemoryMB)
              .setNumContainers(event.getRequiredNum())
              .setResourceRequestPriority(TajoMasterProtocol.ResourceRequestPriority.MEMORY)
              .setMinDiskSlotPerContainer(requiredDiskSlots)
              .setMaxDiskSlotPerContainer(requiredDiskSlots)
              .setExecutionBlockId(event.getExecutionBlockId().getProto())
              .build();

      RpcConnectionPool connPool = RpcConnectionPool.getPool(queryTaskContext.getConf());
      NettyClientBase tmClient = null;
      try {
        tmClient = connPool.getConnection(
            queryTaskContext.getQueryMasterContext().getWorkerContext().getTajoMasterAddress(),
            TajoMasterProtocol.class, true);
        TajoMasterProtocol.TajoMasterProtocolService masterClientService = tmClient.getStub();
        masterClientService.allocateWorkerResources(null, request, callBack);
      } catch (Exception e) {
        LOG.error(e.getMessage(), e);
      } finally {
        connPool.releaseConnection(tmClient);
      }

      TajoMasterProtocol.WorkerResourceAllocationResponse response = null;
      while(!stopped.get()) {
        try {
          response = callBack.get(3, TimeUnit.SECONDS);
          break;
        } catch (InterruptedException e) {
          if(stopped.get()) {
            return;
          }
        } catch (TimeoutException e) {
          LOG.info("No available worker resource for " + event.getExecutionBlockId());
          continue;
        }
      }
      int numAllocatedContainers = 0;

      if(response != null) {
        List<TajoMasterProtocol.WorkerAllocatedResource> allocatedResources = response.getWorkerAllocatedResourceList();
        ExecutionBlockId executionBlockId = event.getExecutionBlockId();

        List<Container> containers = new ArrayList<Container>();
        for(TajoMasterProtocol.WorkerAllocatedResource eachAllocatedResource: allocatedResources) {
          TajoWorkerContainer container = new TajoWorkerContainer();
          NodeId nodeId = NodeId.newInstance(eachAllocatedResource.getWorkerHost(),
              eachAllocatedResource.getPeerRpcPort());

          TajoWorkerContainerId containerId = new TajoWorkerContainerId();

          containerId.setApplicationAttemptId(
              ApplicationIdUtils.createApplicationAttemptId(executionBlockId.getQueryId(),
                  eachAllocatedResource.getContainerId().getAppAttemptId().getAttemptId()));
          containerId.setId(eachAllocatedResource.getContainerId().getId());

          container.setId(containerId);
          container.setNodeId(nodeId);

          WorkerResource workerResource = new WorkerResource();
          workerResource.setAllocatedHost(nodeId.getHost());
          workerResource.setPeerRpcPort(nodeId.getPort());
          workerResource.setQueryMasterPort(eachAllocatedResource.getQueryMasterPort());
          workerResource.setPullServerPort(eachAllocatedResource.getWorkerPullServerPort());
          workerResource.setMemoryMB(eachAllocatedResource.getAllocatedMemoryMB());
          workerResource.setDiskSlots(eachAllocatedResource.getAllocatedDiskSlots());

          container.setWorkerResource(workerResource);

          containers.add(container);
        }

        SubQueryState state = queryTaskContext.getSubQuery(executionBlockId).getState();
        if (!SubQuery.isRunningState(state)) {
          try {
            List<ContainerId> containerIds = new ArrayList<ContainerId>();
            for(Container eachContainer: containers) {
              containerIds.add(eachContainer.getId());
            }
            TajoContainerProxy.releaseWorkerResource(queryTaskContext, executionBlockId, containerIds);
          } catch (Exception e) {
            LOG.error(e.getMessage(), e);
          }
          return;
        }

        if (allocatedResources.size() > 0) {
          if(LOG.isDebugEnabled()) {
            LOG.debug("SubQueryContainerAllocationEvent fire:" + executionBlockId);
          }
          queryTaskContext.getEventHandler().handle(new SubQueryContainerAllocationEvent(executionBlockId, containers));
        }
        numAllocatedContainers += allocatedResources.size();

      }
      if(event.getRequiredNum() > numAllocatedContainers) {
        ContainerAllocationEvent shortRequestEvent = new ContainerAllocationEvent(
            event.getType(), event.getExecutionBlockId(), event.getPriority(),
            event.getResource(),
            event.getRequiredNum() - numAllocatedContainers,
            event.isLeafQuery(), event.getProgress()
        );
        queryTaskContext.getEventHandler().handle(shortRequestEvent);

      }
      LOG.info("Stop TajoWorkerAllocationThread");
    }
  }
}<|MERGE_RESOLUTION|>--- conflicted
+++ resolved
@@ -93,15 +93,9 @@
                                            int memoryMBPerTask) {
     //TODO consider disk slot
     TajoMasterProtocol.ClusterResourceSummary clusterResource = workerContext.getClusterResource();
-<<<<<<< HEAD
-    int clusterSlots = clusterResource == null ? 0 : clusterResource.getTotalMemoryMB()/memoryMBPerTask;
-    clusterSlots = Math.max(1, clusterSlots - 1);
-    return Math.min(numTasks, clusterSlots);
-=======
     int clusterSlots = clusterResource == null ? 0 : clusterResource.getTotalMemoryMB() / memoryMBPerTask;
     clusterSlots =  Math.max(1, clusterSlots - 1); // reserve query master slot
     return  Math.min(numTasks, clusterSlots);
->>>>>>> e2a7dffd
   }
 
   @Override
