--- conflicted
+++ resolved
@@ -148,17 +148,11 @@
 
       case TABLE_SUBQUERY: {
         TableSubQueryNode subQueryNode = (TableSubQueryNode) logicalNode;
-<<<<<<< HEAD
         stack.push(subQueryNode);
         leftExec = createPlanRecursive(ctx, subQueryNode.getSubQuery(), stack);
         stack.pop();
         return new ProjectionExec(ctx, subQueryNode, leftExec);
 
-=======
-        leftExec = createPlanRecursive(ctx, subQueryNode.getSubQuery());
-        ProjectionExec projectionExec = new ProjectionExec(ctx, subQueryNode, leftExec);
-        return projectionExec;
->>>>>>> 4179a7c9
       }
 
       case PARTITIONS_SCAN:
@@ -795,48 +789,45 @@
   public PhysicalExec createScanPlan(TaskAttemptContext ctx, ScanNode scanNode, Stack<LogicalNode> node)
       throws IOException {
     Preconditions.checkNotNull(ctx.getTable(scanNode.getCanonicalName()),
-        "Error: There is no table matched to %s", scanNode.getCanonicalName() + "(" + scanNode.getTableName() + ")");
-<<<<<<< HEAD
-=======
-
-    Enforcer enforcer = ctx.getEnforcer();
-
-    // check if this table is broadcasted one or not.
-    boolean broadcastFlag = false;
-    if (enforcer != null && enforcer.hasEnforceProperty(EnforceType.BROADCAST)) {
-      List<EnforceProperty> properties = enforcer.getEnforceProperties(EnforceType.BROADCAST);
-      for (EnforceProperty property : properties) {
-        broadcastFlag |= scanNode.getCanonicalName().equals(property.getBroadcast().getTableName());
-      }
-    }
-
-    if (scanNode instanceof PartitionedTableScanNode
-        && ((PartitionedTableScanNode)scanNode).getInputPaths() != null &&
-        ((PartitionedTableScanNode)scanNode).getInputPaths().length > 0) {
-
-      if (scanNode instanceof PartitionedTableScanNode) {
-        if (broadcastFlag) {
-          PartitionedTableScanNode partitionedTableScanNode = (PartitionedTableScanNode) scanNode;
-          List<FileFragment> fileFragments = TUtil.newList();
-          for (Path path : partitionedTableScanNode.getInputPaths()) {
-            fileFragments.addAll(TUtil.newList(sm.split(scanNode.getCanonicalName(), path)));
-          }
-
-          return new PartitionMergeScanExec(ctx, sm, scanNode,
-              FragmentConvertor.toFragmentProtoArray(fileFragments.toArray(new FileFragment[fileFragments.size()])));
-        }
-      }
-    }
-
->>>>>>> 4179a7c9
-    FragmentProto [] fragments = ctx.getTables(scanNode.getCanonicalName());
+        "Error: There is no table matched to %s", scanNode.getCanonicalName() + "(" + scanNode.getTableName() + ")");    
 
     // check if an input is sorted in the same order to the subsequence sort operator.
     // TODO - it works if an input data is raw file. We should check the file format.
     // Since the default intermediate file format is raw file, it is not problem right now.
     if (checkIfSortEquivalance(ctx, scanNode, node)) {
+      FragmentProto [] fragments = ctx.getTables(scanNode.getCanonicalName());
       return new ExternalSortExec(ctx, sm, (SortNode) node.peek(), fragments);
     } else {
+      Enforcer enforcer = ctx.getEnforcer();
+
+      // check if this table is broadcasted one or not.
+      boolean broadcastFlag = false;
+      if (enforcer != null && enforcer.hasEnforceProperty(EnforceType.BROADCAST)) {
+        List<EnforceProperty> properties = enforcer.getEnforceProperties(EnforceType.BROADCAST);
+        for (EnforceProperty property : properties) {
+          broadcastFlag |= scanNode.getCanonicalName().equals(property.getBroadcast().getTableName());
+        }
+      }
+
+      if (scanNode instanceof PartitionedTableScanNode
+          && ((PartitionedTableScanNode)scanNode).getInputPaths() != null &&
+          ((PartitionedTableScanNode)scanNode).getInputPaths().length > 0) {
+
+        if (scanNode instanceof PartitionedTableScanNode) {
+          if (broadcastFlag) {
+            PartitionedTableScanNode partitionedTableScanNode = (PartitionedTableScanNode) scanNode;
+            List<FileFragment> fileFragments = TUtil.newList();
+            for (Path path : partitionedTableScanNode.getInputPaths()) {
+              fileFragments.addAll(TUtil.newList(sm.split(scanNode.getCanonicalName(), path)));
+            }
+
+            return new PartitionMergeScanExec(ctx, sm, scanNode,
+                FragmentConvertor.toFragmentProtoArray(fileFragments.toArray(new FileFragment[fileFragments.size()])));
+          }
+        }
+      }
+
+      FragmentProto [] fragments = ctx.getTables(scanNode.getCanonicalName());
       return new SeqScanExec(ctx, sm, scanNode, fragments);
     }
   }
