--- conflicted
+++ resolved
@@ -141,7 +141,14 @@
     return true;
   }
 
-<<<<<<< HEAD
+  private boolean assertUnsupportedStoreType(VerificationState state, String name) {
+    if (name != null && name.equals(CatalogProtos.StoreType.RAW.name())) {
+      state.addVerification(String.format("Unsupported store type :%s", name));
+      return false;
+    }
+    return true;
+  }
+
   private boolean assertDatabaseExistence(VerificationState state, String name) {
     if (!catalog.existDatabase(name)) {
       state.addVerification(String.format("database \"%s\" does not exist", name));
@@ -153,11 +160,6 @@
   private boolean assertDatabaseNoExistence(VerificationState state, String name) {
     if (catalog.existDatabase(name)) {
       state.addVerification(String.format("database \"%s\" already exists", name));
-=======
-  private boolean assertUnsupportedStoreType(VerificationState state, String name) {
-    if (name != null && name.equals(CatalogProtos.StoreType.RAW.name())) {
-      state.addVerification(String.format("Unsupported store type :%s", name));
->>>>>>> d4e64bb3
       return false;
     }
     return true;
