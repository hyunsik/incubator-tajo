--- conflicted
+++ resolved
@@ -82,11 +82,7 @@
     long[] stats = new long[2];
 
     // initialize variables from the child operators
-<<<<<<< HEAD
-    for (int i =0; i < scans.length; i++) {
-=======
     for (int i = 0; i < 2; i++) {
->>>>>>> f1d9f5a3
       TableDesc tableDesc = masterContext.getTableDescMap().get(scans[i].getCanonicalName());
       if (tableDesc == null) { // if it is a real table stored on storage
         // TODO - to be fixed (wrong directory)
@@ -122,15 +118,8 @@
     } else if (leftSmall ^ rightSmall) {
       int broadcastIdx = leftSmall ? 0 : 1;
       int baseScanIdx = leftSmall ? 1 : 0;
-<<<<<<< HEAD
-
-      LOG.info("Broadcasting Table Volume: " + stats[baseScanIdx]);
-      LOG.info("Base Table Volume: " + stats[baseScanIdx]);
-
-=======
       LOG.info(String.format("[BRDCAST JOIN] base_table=%s, base_volume=%d",
           scans[baseScanIdx].getCanonicalName(), stats[baseScanIdx]));
->>>>>>> f1d9f5a3
       scheduleLeafTasksWithBroadcastTable(schedulerContext, subQuery, baseScanIdx, fragments[broadcastIdx]);
     } else {
       LOG.info("[Distributed Join Strategy] : Symmetric Repartition Join");
@@ -164,12 +153,6 @@
         }
       }
 
-<<<<<<< HEAD
-      LOG.info("Outer Intermediate Volume: " + stats[0]);
-      LOG.info("Inner Intermediate Volume: " + stats[1]);
-
-=======
->>>>>>> f1d9f5a3
       int [] avgSize = new int[2];
       avgSize[0] = (int) (stats[0] / hashEntries.size());
       avgSize[1] = (int) (stats[1] / hashEntries.size());
