/**
 * Licensed to the Apache Software Foundation (ASF) under one
 * or more contributor license agreements.  See the NOTICE file
 * distributed with this work for additional information
 * regarding copyright ownership.  The ASF licenses this file
 * to you under the Apache License, Version 2.0 (the
 * "License"); you may not use this file except in compliance
 * with the License.  You may obtain a copy of the License at
 *
 *     http://www.apache.org/licenses/LICENSE-2.0
 *
 * Unless required by applicable law or agreed to in writing, software
 * distributed under the License is distributed on an "AS IS" BASIS,
 * WITHOUT WARRANTIES OR CONDITIONS OF ANY KIND, either express or implied.
 * See the License for the specific language governing permissions and
 * limitations under the License.
 */

package org.apache.tajo.engine.planner;

import com.google.common.collect.Lists;
import com.google.common.collect.Sets;
import org.apache.commons.logging.Log;
import org.apache.commons.logging.LogFactory;
import org.apache.hadoop.conf.Configuration;
import org.apache.hadoop.fs.ContentSummary;
import org.apache.hadoop.fs.FileStatus;
import org.apache.hadoop.fs.FileSystem;
import org.apache.hadoop.fs.Path;
import org.apache.tajo.algebra.*;
import org.apache.tajo.algebra.CreateTable.ColumnDefinition;
import org.apache.tajo.catalog.*;
import org.apache.tajo.catalog.partition.PartitionDesc;
import org.apache.tajo.catalog.partition.Specifier;
import org.apache.tajo.catalog.proto.CatalogProtos;
import org.apache.tajo.common.TajoDataTypes;
import org.apache.tajo.engine.eval.*;
import org.apache.tajo.engine.exception.InvalidQueryException;
import org.apache.tajo.engine.exception.VerifyException;
import org.apache.tajo.engine.planner.LogicalPlan.QueryBlock;
import org.apache.tajo.engine.planner.logical.*;
import org.apache.tajo.engine.utils.SchemaUtil;
import org.apache.tajo.util.TUtil;

import java.util.*;

import static org.apache.tajo.algebra.Aggregation.GroupType;
import static org.apache.tajo.algebra.CreateTable.ColumnPartition;
import static org.apache.tajo.algebra.CreateTable.PartitionType;
import static org.apache.tajo.engine.planner.ExprNormalizer.ExprNormalizedResult;
import static org.apache.tajo.engine.planner.LogicalPlan.BlockType;
import static org.apache.tajo.engine.planner.LogicalPlanPreprocessor.PreprocessContext;

/**
 * This class creates a logical plan from a nested tajo algebra expression ({@link org.apache.tajo.algebra})
 */
public class LogicalPlanner extends BaseAlgebraVisitor<LogicalPlanner.PlanContext, LogicalNode> {
  private static Log LOG = LogFactory.getLog(LogicalPlanner.class);
  private final CatalogService catalog;
  private final LogicalPlanPreprocessor preprocessor;
  private final ExprAnnotator exprAnnotator;
  private final ExprNormalizer normalizer;

  public LogicalPlanner(CatalogService catalog) {
    this.catalog = catalog;
    this.exprAnnotator = new ExprAnnotator(catalog);
    this.preprocessor = new LogicalPlanPreprocessor(catalog, exprAnnotator);
    this.normalizer = new ExprNormalizer();
  }

  public class PlanContext {
    LogicalPlan plan;

    // transient data for each query block
    QueryBlock queryBlock;

    public PlanContext(LogicalPlan plan, QueryBlock block) {
      this.plan = plan;
      this.queryBlock = block;
    }

    public PlanContext(PlanContext context, QueryBlock block) {
      this.plan = context.plan;
      this.queryBlock = block;
    }

    public String toString() {
      return "block=" + queryBlock.getName() + ", relNum=" + queryBlock.getRelations().size() + ", "+
          queryBlock.namedExprsMgr.toString();
    }
  }

  /**
   * This generates a logical plan.
   *
   * @param expr A relational algebraic expression for a query.
   * @return A logical plan
   */
  public LogicalPlan createPlan(Expr expr) throws PlanningException {

    LogicalPlan plan = new LogicalPlan(this);

    QueryBlock rootBlock = plan.newAndGetBlock(LogicalPlan.ROOT_BLOCK);
    PreprocessContext preProcessorCtx = new PreprocessContext(plan, rootBlock);
    preprocessor.visit(preProcessorCtx, new Stack<Expr>(), expr);

    PlanContext context = new PlanContext(plan, plan.getRootBlock());
    LogicalNode topMostNode = this.visit(context, new Stack<Expr>(), expr);

    // Add Root Node
    LogicalRootNode root = new LogicalRootNode(plan.newPID());
    root.setInSchema(topMostNode.getOutSchema());
    root.setOutSchema(topMostNode.getOutSchema());
    root.setChild(topMostNode);
    plan.getRootBlock().setRoot(root);

    return plan;
  }

  public ExprAnnotator getExprAnnotator() {
    return this.exprAnnotator;
  }

  public void preHook(PlanContext context, Stack<Expr> stack, Expr expr) throws PlanningException {
    context.queryBlock.updateCurrentNode(expr);
  }

  public LogicalNode postHook(PlanContext context, Stack<Expr> stack, Expr expr, LogicalNode current)
      throws PlanningException {


    // This checking determines whether current logical node is already visited or not.
    // generated logical nodes (e.g., implicit aggregation) without exprs will pass NULL as a expr parameter.
    // We should skip them.
    if (expr != null) {
      // A relation list including a single ScanNode will return a ScanNode instance that already passed postHook.
      // So, it skips the already-visited ScanNode instance.
      if (expr.getType() == OpType.RelationList && current.getType() == NodeType.SCAN) {
        return current;
      }
    }

    QueryBlock queryBlock = context.queryBlock;
    queryBlock.updateLatestNode(current);
    if (current.getType() == NodeType.GROUP_BY) {
      queryBlock.unsetAggregationRequire();
    }

    // if this node is the topmost
    if (stack.size() == 0) {
      queryBlock.setRoot(current);
    }

    if (!stack.empty()) {
      queryBlock.updateCurrentNode(stack.peek());
    }
    return current;
  }

  /*===============================================================================================
    Data Manupulation Language (DML) SECTION
   ===============================================================================================*/


  /*===============================================================================================
    PROJECTION SECTION
   ===============================================================================================*/
  @Override
  public LogicalNode visitProjection(PlanContext context, Stack<Expr> stack, Projection projection)
      throws PlanningException {


    LogicalPlan plan = context.plan;
    QueryBlock block = context.queryBlock;

    // If a non-from statement is given
    if (!projection.hasChild()) {
      return buildPlanForNoneFromStatement(context, stack, projection);
    }

    String [] referenceNames;
    if (projection.isAllProjected()) {
      referenceNames = null;
    } else {
      // in prephase, insert all target list into NamedExprManagers.
      // Then it gets reference names, each of which points an expression in target list.
      referenceNames = doProjectionPrephase(context, projection);
    }

    ////////////////////////////////////////////////////////
    // Visit and Build Child Plan
    ////////////////////////////////////////////////////////
    stack.push(projection);
    LogicalNode child = visit(context, stack, projection.getChild());
    // check if it is aggregation query without group-by clause. If so, it inserts group-by node to its child.
    child = insertGroupbyNodeIfUnresolved(context, child, stack);
    stack.pop();
    ////////////////////////////////////////////////////////

    ProjectionNode projectionNode;
    Target [] targets;
    if (projection.isAllProjected()) {
      // should takes all columns except for generated columns whose names are prefixed with '$'.
      targets = PlannerUtil.schemaToTargetsWithGeneratedFields(child.getOutSchema());
    } else {
      targets = buildTargets(plan, block, referenceNames);
    }

    // Set ProjectionNode
    projectionNode = context.queryBlock.getNodeFromExpr(projection);
    projectionNode.setTargets(targets);
    projectionNode.setOutSchema(PlannerUtil.targetToSchema(projectionNode.getTargets()));
    projectionNode.setInSchema(child.getOutSchema());
    projectionNode.setChild(child);

    if (projection.isDistinct() && block.hasNode(NodeType.GROUP_BY)) {
      throw new VerifyException("Cannot support grouping and distinct at the same time yet");
    } else {
      if (projection.isDistinct()) {
        insertDistinctOperator(context, projectionNode, child);
      }
    }

    // It's for debugging and unit tests purpose.
    // It sets raw targets, all of them are raw expressions instead of references.
    setRawTargets(context, targets, referenceNames, projection);

    return projectionNode;
  }

  private void setRawTargets(PlanContext context, Target[] targets, String[] referenceNames,
                             Projection projection) throws PlanningException {
    LogicalPlan plan = context.plan;
    QueryBlock block = context.queryBlock;

    if (projection.isAllProjected()) {
      block.setUnresolvedTargets(targets);
    } else {
      // It's for debugging or unit tests.
      Target [] unresolvedTargets = new Target[projection.getNamedExprs().length];
      for (int i = 0; i < targets.length; i++) {
        NamedExpr namedExpr = projection.getNamedExprs()[i];
        EvalNode evalNode = exprAnnotator.createEvalNode(plan, block, namedExpr.getExpr());
        unresolvedTargets[i] = new Target(evalNode, referenceNames[i]);
      }
      // it's for debugging or unit testing
      block.setUnresolvedTargets(unresolvedTargets);
    }
  }

  private void insertDistinctOperator(PlanContext context, ProjectionNode projectionNode, LogicalNode child) {
    LogicalPlan plan = context.plan;

    Schema outSchema = projectionNode.getOutSchema();
    GroupbyNode dupRemoval = new GroupbyNode(plan.newPID());
    dupRemoval.setGroupingColumns(outSchema.toArray());
    dupRemoval.setTargets(PlannerUtil.schemaToTargets(outSchema));
    dupRemoval.setInSchema(projectionNode.getInSchema());
    dupRemoval.setOutSchema(outSchema);
    dupRemoval.setChild(child);
    projectionNode.setChild(dupRemoval);
    projectionNode.setInSchema(dupRemoval.getOutSchema());
  }

  private String [] doProjectionPrephase(PlanContext context, Projection projection) throws PlanningException {
    QueryBlock block = context.queryBlock;

    int finalTargetNum = projection.size();
    String [] referenceNames = new String[finalTargetNum];
    ExprNormalizedResult [] normalizedExprList = new ExprNormalizedResult[finalTargetNum];
    NamedExpr namedExpr;
    for (int i = 0; i < finalTargetNum; i++) {
      namedExpr = projection.getNamedExprs()[i];

      if (PlannerUtil.existsAggregationFunction(namedExpr)) {
        block.setAggregationRequire();
      }
      // dissect an expression into multiple parts (at most dissected into three parts)
      normalizedExprList[i] = normalizer.normalize(context, namedExpr.getExpr());
    }

    // Note: Why separate normalization and add(Named)Expr?
    //
    // ExprNormalizer internally makes use of the named exprs in NamedExprsManager.
    // If we don't separate normalization work and addExprWithName, addExprWithName will find named exprs evaluated
    // the same logical node. It will cause impossible evaluation in physical executors.
    for (int i = 0; i < finalTargetNum; i++) {
      namedExpr = projection.getNamedExprs()[i];
      // Get all projecting references
      if (namedExpr.hasAlias()) {
        NamedExpr aliasedExpr = new NamedExpr(normalizedExprList[i].baseExpr, namedExpr.getAlias());
        referenceNames[i] = block.namedExprsMgr.addNamedExpr(aliasedExpr);
      } else {
        referenceNames[i] = block.namedExprsMgr.addExpr(normalizedExprList[i].baseExpr);
      }

      // Add sub-expressions (i.e., aggregation part and scalar part) from dissected parts.
      block.namedExprsMgr.addNamedExprArray(normalizedExprList[i].aggExprs);
      block.namedExprsMgr.addNamedExprArray(normalizedExprList[i].scalarExprs);
    }

    return referenceNames;
  }

  /**
   * It builds non-from statement (only expressions) like '<code>SELECT 1+3 as plus</code>'.
   */
  private EvalExprNode buildPlanForNoneFromStatement(PlanContext context, Stack<Expr> stack, Projection projection)
      throws PlanningException {
    LogicalPlan plan = context.plan;
    QueryBlock block = context.queryBlock;

    int finalTargetNum = projection.getNamedExprs().length;
    Target [] targets = new Target[finalTargetNum];

    for (int i = 0; i < targets.length; i++) {
      NamedExpr namedExpr = projection.getNamedExprs()[i];
      EvalNode evalNode = exprAnnotator.createEvalNode(plan, block, namedExpr.getExpr());
      if (namedExpr.hasAlias()) {
        targets[i] = new Target(evalNode, namedExpr.getAlias());
      } else {
        targets[i] = new Target(evalNode, context.plan.newGeneratedFieldName(namedExpr.getExpr()));
      }
    }
    EvalExprNode evalExprNode = context.queryBlock.getNodeFromExpr(projection);
    evalExprNode.setTargets(targets);
    evalExprNode.setOutSchema(PlannerUtil.targetToSchema(targets));
    // it's for debugging or unit testing
    block.setUnresolvedTargets(targets);
    return evalExprNode;
  }

  private Target [] buildTargets(LogicalPlan plan, QueryBlock block, String[] referenceNames)
      throws PlanningException {
    Target [] targets = new Target[referenceNames.length];
    for (int i = 0; i < referenceNames.length; i++) {
      if (block.namedExprsMgr.isResolved(referenceNames[i])) {
        targets[i] = block.namedExprsMgr.getTarget(referenceNames[i]);
      } else {
        NamedExpr namedExpr = block.namedExprsMgr.getNamedExpr(referenceNames[i]);
        EvalNode evalNode = exprAnnotator.createEvalNode(plan, block, namedExpr.getExpr());
        block.namedExprsMgr.resolveExpr(referenceNames[i], evalNode);
        targets[i] = new Target(evalNode, referenceNames[i]);
      }
    }
    return targets;
  }

  /**
   * Insert a group-by operator before a sort or a projection operator.
   * It is used only when a group-by clause is not given.
   */
  private LogicalNode insertGroupbyNodeIfUnresolved(PlanContext context,
                                                    LogicalNode child,
                                                    Stack<Expr> stack) throws PlanningException {
    LogicalPlan plan = context.plan;
    QueryBlock block = context.queryBlock;

    if (!block.isAggregationRequired()) {
      GroupbyNode groupbyNode = new GroupbyNode(plan.newPID());
      groupbyNode.setGroupingColumns(new Column[] {});

      Set<Target> evaluatedTargets = new LinkedHashSet<Target>();
      boolean includeDistinctFunction = false;
      for (Iterator<NamedExpr> it = block.namedExprsMgr.getUnresolvedExprs(); it.hasNext();) {
        NamedExpr rawTarget = it.next();
        try {
          includeDistinctFunction = PlannerUtil.existsDistinctAggregationFunction(rawTarget.getExpr());
          EvalNode evalNode = exprAnnotator.createEvalNode(context.plan, context.queryBlock, rawTarget.getExpr());
          if (EvalTreeUtil.findDistinctAggFunction(evalNode).size() > 0) {
            block.namedExprsMgr.resolveExpr(rawTarget.getAlias(), evalNode);
            evaluatedTargets.add(new Target(evalNode, rawTarget.getAlias()));
          }
        } catch (VerifyException ve) {
        }
      }
      groupbyNode.setDistinct(includeDistinctFunction);
      groupbyNode.setTargets(evaluatedTargets.toArray(new Target[evaluatedTargets.size()]));
      groupbyNode.setChild(child);
      groupbyNode.setInSchema(child.getOutSchema());

      block.registerNode(groupbyNode); // this inserted group-by node doesn't pass through preprocessor. So manually added.
      postHook(context, stack, null, groupbyNode);
      return groupbyNode;
    } else {
      return child;
    }
  }

  /*===============================================================================================
    SORT SECTION
  ===============================================================================================*/
  @Override
  public LimitNode visitLimit(PlanContext context, Stack<Expr> stack, Limit limit) throws PlanningException {
    QueryBlock block = context.queryBlock;

    EvalNode firstFetNum;
    LogicalNode child;
    if (limit.getFetchFirstNum().getType() == OpType.Literal) {
      firstFetNum = exprAnnotator.createEvalNode(context.plan, block, limit.getFetchFirstNum());

      ////////////////////////////////////////////////////////
      // Visit and Build Child Plan
      ////////////////////////////////////////////////////////
      stack.push(limit);
      child = visit(context, stack, limit.getChild());
      stack.pop();
      ////////////////////////////////////////////////////////
    } else {
      ExprNormalizedResult normalizedResult = normalizer.normalize(context, limit.getFetchFirstNum());
      String referName = block.namedExprsMgr.addExpr(normalizedResult.baseExpr);
      block.namedExprsMgr.addNamedExprArray(normalizedResult.aggExprs);
      block.namedExprsMgr.addNamedExprArray(normalizedResult.scalarExprs);

      ////////////////////////////////////////////////////////
      // Visit and Build Child Plan
      ////////////////////////////////////////////////////////
      stack.push(limit);
      child = visit(context, stack, limit.getChild());
      stack.pop();
      ////////////////////////////////////////////////////////


      // Consider the following query:
      //
      // SELECT one + two AS total ... FROM ... LIMIT total + 10;
      //
      // "total + 10" cannot be resolved in ScanNode. "total + 10" should be resolved in some of the upper nodes.
      // So, we have to check if the reference is resolved. If not, it annotates the expression here.
      if (block.namedExprsMgr.isResolved(referName)) {
        firstFetNum = block.namedExprsMgr.getTarget(referName).getEvalTree();
      } else {
        NamedExpr namedExpr = block.namedExprsMgr.getNamedExpr(referName);
        firstFetNum = exprAnnotator.createEvalNode(context.plan, block, namedExpr.getExpr());
        block.namedExprsMgr.resolveExpr(referName, firstFetNum);
      }
    }

    LimitNode limitNode = block.getNodeFromExpr(limit);
    limitNode.setFetchFirst(firstFetNum.terminate(null).asInt8());
    limitNode.setChild(child);
    limitNode.setInSchema(child.getOutSchema());
    limitNode.setOutSchema(child.getOutSchema());
    return limitNode;
  }

  @Override
  public SortNode visitSort(PlanContext context, Stack<Expr> stack, Sort sort) throws PlanningException {
    QueryBlock block = context.queryBlock;

    int sortKeyNum = sort.getSortSpecs().length;
    Sort.SortSpec[] sortSpecs = sort.getSortSpecs();
    String [] referNames = new String[sortKeyNum];

    ExprNormalizedResult [] normalizedExprList = new ExprNormalizedResult[sortKeyNum];
    for (int i = 0; i < sortKeyNum; i++) {
      normalizedExprList[i] = normalizer.normalize(context, sortSpecs[i].getKey());
    }
    for (int i = 0; i < sortKeyNum; i++) {
      referNames[i] = block.namedExprsMgr.addExpr(normalizedExprList[i].baseExpr);
      block.namedExprsMgr.addNamedExprArray(normalizedExprList[i].aggExprs);
      block.namedExprsMgr.addNamedExprArray(normalizedExprList[i].scalarExprs);
    }

    ////////////////////////////////////////////////////////
    // Visit and Build Child Plan
    ////////////////////////////////////////////////////////
    stack.push(sort);
    LogicalNode child = visit(context, stack, sort.getChild());
    child = insertGroupbyNodeIfUnresolved(context, child, stack);
    stack.pop();
    ////////////////////////////////////////////////////////

    // Building sort keys
    Column column;
    SortSpec [] annotatedSortSpecs = new SortSpec[sortKeyNum];
    for (int i = 0; i < sortKeyNum; i++) {
      if (block.namedExprsMgr.isResolved(referNames[i])) {
        column = block.namedExprsMgr.getTarget(referNames[i]).getNamedColumn();
      } else {
        throw new IllegalStateException("Unexpected State: " + TUtil.arrayToString(sortSpecs));
      }
      annotatedSortSpecs[i] = new SortSpec(column, sortSpecs[i].isAscending(), sortSpecs[i].isNullFirst());
    }

    SortNode sortNode = block.getNodeFromExpr(sort);
    sortNode.setSortSpecs(annotatedSortSpecs);

    // 4. Set Child Plan, Update Input/Output Schemas:
    sortNode.setChild(child);
    sortNode.setInSchema(child.getOutSchema());
    sortNode.setOutSchema(child.getOutSchema());

    return sortNode;
  }

  /*===============================================================================================
    GROUP BY SECTION
   ===============================================================================================*/

  @Override
  public LogicalNode visitHaving(PlanContext context, Stack<Expr> stack, Having expr) throws PlanningException {
    QueryBlock block = context.queryBlock;

    ExprNormalizedResult normalizedResult = normalizer.normalize(context, expr.getQual());
    String referName = block.namedExprsMgr.addExpr(normalizedResult.baseExpr);
    block.namedExprsMgr.addNamedExprArray(normalizedResult.aggExprs);
    block.namedExprsMgr.addNamedExprArray(normalizedResult.scalarExprs);

    ////////////////////////////////////////////////////////
    // Visit and Build Child Plan
    ////////////////////////////////////////////////////////
    stack.push(expr);
    LogicalNode child = visit(context, stack, expr.getChild());
    stack.pop();
    ////////////////////////////////////////////////////////

    // Consider the following query:
    //
    // SELECT sum(avg) AS total ... FROM ... WHERE total > 2;
    //
    // "total" cannot be resolved in GroupByNode. "total" should be resolved in the upper nodes.
    // So, we have to check if the reference is resolved. If not, it annotates the expression here.
    EvalNode havingCondition;
    if (block.namedExprsMgr.isResolved(referName)) {
      havingCondition = block.namedExprsMgr.getTarget(referName).getEvalTree();
    } else {
      NamedExpr namedExpr = block.namedExprsMgr.getNamedExpr(referName);
      havingCondition = exprAnnotator.createEvalNode(context.plan, block, namedExpr.getExpr());
      block.namedExprsMgr.resolveExpr(referName, havingCondition);
    }

    HavingNode having = new HavingNode(context.plan.newPID());
    having.setQual(havingCondition);
    having.setInSchema(child.getOutSchema());
    having.setOutSchema(child.getOutSchema());
    having.setChild(child);
    return having;
  }

  @Override
  public LogicalNode visitGroupBy(PlanContext context, Stack<Expr> stack, Aggregation aggregation)
      throws PlanningException {

    // Initialization Phase:
    LogicalPlan plan = context.plan;
    QueryBlock block = context.queryBlock;

    // Normalize grouping keys and add normalized grouping keys to NamedExprManager
    int groupingKeyNum = aggregation.getGroupSet()[0].getGroupingSets().length;
    ExprNormalizedResult [] normalizedResults = new ExprNormalizedResult[groupingKeyNum];
    for (int i = 0; i < groupingKeyNum; i++) {
      Expr groupingKey = aggregation.getGroupSet()[0].getGroupingSets()[i];
      normalizedResults[i] = normalizer.normalize(context, groupingKey);
    }
    String [] groupingKeyRefNames = new String[groupingKeyNum];
    for (int i = 0; i < groupingKeyNum; i++) {
      groupingKeyRefNames[i] = block.namedExprsMgr.addExpr(normalizedResults[i].baseExpr);
      block.namedExprsMgr.addNamedExprArray(normalizedResults[i].aggExprs);
      block.namedExprsMgr.addNamedExprArray(normalizedResults[i].scalarExprs);
    }

    ////////////////////////////////////////////////////////
    // Visit and Build Child Plan
    ////////////////////////////////////////////////////////
    stack.push(aggregation);
    LogicalNode child = visit(context, stack, aggregation.getChild());
    stack.pop();
    ////////////////////////////////////////////////////////

    Set<Target> evaluatedTargets = new LinkedHashSet<Target>();
    boolean includeDistinctFunction = false;
    for (NamedExpr rawTarget : block.namedExprsMgr.getAllNamedExprs()) {
      try {
        includeDistinctFunction = PlannerUtil.existsDistinctAggregationFunction(rawTarget.getExpr());
        EvalNode evalNode = exprAnnotator.createEvalNode(context.plan, context.queryBlock, rawTarget.getExpr());
        if (EvalTreeUtil.findDistinctAggFunction(evalNode).size() > 0) {
          block.namedExprsMgr.resolveExpr(rawTarget.getAlias(), evalNode);
          evaluatedTargets.add(new Target(evalNode, rawTarget.getAlias()));
        }
      } catch (VerifyException ve) {
      }
    }

    // 3. Build This Plan:
    Aggregation.GroupElement [] groupElements = aggregation.getGroupSet();

    if (groupElements[0].getType() == GroupType.OrdinaryGroup) { // for group-by
      Column [] groupingColumns = new Column[aggregation.getGroupSet()[0].getGroupingSets().length];
      for (int i = 0; i < groupingColumns.length; i++) {
        if (block.namedExprsMgr.isResolved(groupingKeyRefNames[i])) {
          groupingColumns[i] = block.namedExprsMgr.getTarget(groupingKeyRefNames[i]).getNamedColumn();
        } else {
          throw new PlanningException("Each grouping column expression must be a scalar expression.");
        }
      }

      GroupbyNode groupingNode = context.queryBlock.getNodeFromExpr(aggregation);
      groupingNode.setGroupingColumns(groupingColumns);
      groupingNode.setDistinct(includeDistinctFunction);

      List<Target> targets = new ArrayList<Target>();

      for (Column column : groupingColumns) {
        if (child.getOutSchema().contains(column)) {
          targets.add(new Target(new FieldEval(child.getOutSchema().getColumn(column))));
        }
      }

      targets.addAll(evaluatedTargets);
      groupingNode.setTargets(targets.toArray(new Target[targets.size()]));
      // 4. Set Child Plan and Update Input Schemes Phase
      groupingNode.setChild(child);
      block.registerNode(groupingNode);
      groupingNode.setInSchema(child.getOutSchema());

      // 5. Update Output Schema and Targets for Upper Plan

      return groupingNode;

    } else {
      throw new InvalidQueryException("Not support grouping");
    }
  }

  public static final Column[] ALL= Lists.newArrayList().toArray(new Column[0]);

  public static List<Column[]> generateCuboids(Column[] columns) {
    int numCuboids = (int) Math.pow(2, columns.length);
    int maxBits = columns.length;

    List<Column[]> cube = Lists.newArrayList();
    List<Column> cuboidCols;

    cube.add(ALL);
    for (int cuboidId = 1; cuboidId < numCuboids; cuboidId++) {
      cuboidCols = Lists.newArrayList();
      for (int j = 0; j < maxBits; j++) {
        int bit = 1 << j;
        if ((cuboidId & bit) == bit) {
          cuboidCols.add(columns[j]);
        }
      }
      cube.add(cuboidCols.toArray(new Column[cuboidCols.size()]));
    }
    return cube;
  }

  @Override
  public SelectionNode visitFilter(PlanContext context, Stack<Expr> stack, Selection selection)
      throws PlanningException {
    QueryBlock block = context.queryBlock;

    ExprNormalizedResult normalizedResult = normalizer.normalize(context, selection.getQual());
    block.namedExprsMgr.addReferences(normalizedResult.baseExpr);
    if (normalizedResult.aggExprs.size() > 0 || normalizedResult.scalarExprs.size() > 0) {
      throw new VerifyException("Filter condition cannot include aggregation function");
    }

    ////////////////////////////////////////////////////////
    // Visit and Build Child Plan
    ////////////////////////////////////////////////////////
    stack.push(selection);
    LogicalNode child = visit(context, stack, selection.getChild());
    stack.pop();
    ////////////////////////////////////////////////////////

    // Create EvalNode for a search condition.
    EvalNode searchCondition = exprAnnotator.createEvalNode(context.plan, block, selection.getQual());
    EvalNode simplified = AlgebraicUtil.eliminateConstantExprs(searchCondition);

    SelectionNode selectionNode = context.queryBlock.getNodeFromExpr(selection);
    selectionNode.setQual(simplified);
    selectionNode.setChild(child);
    selectionNode.setInSchema(child.getOutSchema());
    selectionNode.setOutSchema(child.getOutSchema());

    // 5. update block information:
    block.registerNode(selectionNode);

    return selectionNode;
  }

  /*===============================================================================================
    JOIN SECTION
   ===============================================================================================*/

  @Override
  public LogicalNode visitJoin(PlanContext context, Stack<Expr> stack, Join join)
      throws PlanningException {
    // Phase 1: Init
    LogicalPlan plan = context.plan;
    QueryBlock block = context.queryBlock;

    if (join.hasQual()) {
      ExprNormalizedResult normalizedResult = normalizer.normalize(context, join.getQual());
      block.namedExprsMgr.addReferences(normalizedResult.baseExpr);
      if (normalizedResult.aggExprs.size() > 0 || normalizedResult.scalarExprs.size() > 0) {
        throw new VerifyException("Filter condition cannot include aggregation function");
      }
    }

    ////////////////////////////////////////////////////////
    // Visit and Build Child Plan
    ////////////////////////////////////////////////////////
    stack.push(join);
    LogicalNode left = visit(context, stack, join.getLeft());
    LogicalNode right = visit(context, stack, join.getRight());
    stack.pop();
    ////////////////////////////////////////////////////////


    JoinNode joinNode = context.queryBlock.getNodeFromExpr(join);
    joinNode.setJoinType(join.getJoinType());
    joinNode.setLeftChild(left);
    joinNode.setRightChild(right);

    // Set A merged input schema
    Schema merged;
    if (join.isNatural()) {
      merged = getNaturalJoinSchema(left, right);
    } else {
      merged = SchemaUtil.merge(left.getOutSchema(), right.getOutSchema());
    }
    joinNode.setInSchema(merged);

    // Create EvalNode for a search condition.
    EvalNode joinCondition = null;
    if (join.hasQual()) {
      EvalNode evalNode = exprAnnotator.createEvalNode(context.plan, block, join.getQual());
      joinCondition = AlgebraicUtil.eliminateConstantExprs(evalNode);
    }

    EvalNode evalNode;
    List<Expr> newlyEvaluatedExprs = TUtil.newList();
    for (Iterator<NamedExpr> it = block.namedExprsMgr.getUnresolvedExprs(); it.hasNext();) {
      NamedExpr namedExpr = it.next();
      try {
        evalNode = exprAnnotator.createEvalNode(plan, block, namedExpr.getExpr());
        if (LogicalPlanner.checkIfBeEvaluatedAtJoin(block, evalNode, joinNode, stack.peek().getType() != OpType.Join)) {
          block.namedExprsMgr.resolveExpr(namedExpr.getAlias(), evalNode);
          newlyEvaluatedExprs.add(namedExpr.getExpr());
        }
      } catch (VerifyException ve) {}
    }

    List<Target> targets = TUtil.newList(PlannerUtil.schemaToTargets(merged));

    for (Expr newAddedExpr : newlyEvaluatedExprs) {
      targets.add(block.namedExprsMgr.getTarget(newAddedExpr, true));
    }
    joinNode.setTargets(targets.toArray(new Target[targets.size()]));

    // Determine join conditions
    if (join.isNatural()) { // if natural join, it should have the equi-join conditions by common column names
      Schema leftSchema = joinNode.getLeftChild().getInSchema();
      Schema rightSchema = joinNode.getRightChild().getInSchema();
      Schema commons = SchemaUtil.getNaturalJoinColumns(leftSchema, rightSchema);
      EvalNode njCond = getNaturalJoinCondition(leftSchema, rightSchema, commons);
      joinNode.setJoinQual(njCond);
    } else if (join.hasQual()) { // otherwise, the given join conditions are set
      joinNode.setJoinQual(joinCondition);
    }

    return joinNode;
  }

  private static Schema getNaturalJoinSchema(LogicalNode left, LogicalNode right) {
    Schema joinSchema = new Schema();
    Schema commons = SchemaUtil.getNaturalJoinColumns(left.getOutSchema(), right.getOutSchema());
    joinSchema.addColumns(commons);
    for (Column c : left.getOutSchema().getColumns()) {
      if (!joinSchema.contains(c.getQualifiedName())) {
        joinSchema.addColumn(c);
      }
    }

    for (Column c : right.getOutSchema().getColumns()) {
      if (!joinSchema.contains(c.getQualifiedName())) {
        joinSchema.addColumn(c);
      }
    }
    return joinSchema;
  }

  private static EvalNode getNaturalJoinCondition(Schema outer, Schema inner, Schema commons) {
    EvalNode njQual = null;
    EvalNode equiQual;

    Column leftJoinKey;
    Column rightJoinKey;
    for (Column common : commons.getColumns()) {
      leftJoinKey = outer.getColumnByName(common.getColumnName());
      rightJoinKey = inner.getColumnByName(common.getColumnName());
      equiQual = new BinaryEval(EvalType.EQUAL,
          new FieldEval(leftJoinKey), new FieldEval(rightJoinKey));
      if (njQual == null) {
        njQual = equiQual;
      } else {
        njQual = new BinaryEval(EvalType.AND, njQual, equiQual);
      }
    }

    return njQual;
  }

  private LogicalNode createCartesianProduct(PlanContext context, LogicalNode left, LogicalNode right)
      throws PlanningException {
    LogicalPlan plan = context.plan;
    QueryBlock block = context.queryBlock;

    EvalNode evalNode;
    List<Expr> newlyEvaluatedExprs = TUtil.newList();
    for (Iterator<NamedExpr> it = block.namedExprsMgr.getUnresolvedExprs(); it.hasNext();) {
      NamedExpr namedExpr = it.next();
      try {
        evalNode = exprAnnotator.createEvalNode(plan, block, namedExpr.getExpr());
        if (EvalTreeUtil.findDistinctAggFunction(evalNode).size() == 0) {
          block.namedExprsMgr.resolveExpr(namedExpr.getAlias(), evalNode);
          newlyEvaluatedExprs.add(namedExpr.getExpr());
        }
      } catch (VerifyException ve) {}
    }

    Schema merged = SchemaUtil.merge(left.getOutSchema(), right.getOutSchema());
    List<Target> targets = TUtil.newList(PlannerUtil.schemaToTargets(merged));
    for (Expr newAddedExpr : newlyEvaluatedExprs) {
      targets.add(block.namedExprsMgr.getTarget(newAddedExpr, true));
    }

    JoinNode join = new JoinNode(plan.newPID(), JoinType.CROSS, left, right);
    join.setTargets(targets.toArray(new Target[targets.size()]));
    join.setInSchema(merged);
    return join;
  }

  @Override
  public LogicalNode visitRelationList(PlanContext context, Stack<Expr> stack, RelationList relations)
      throws PlanningException {

    LogicalNode current = visit(context, stack, relations.getRelations()[0]);

    LogicalNode left;
    LogicalNode right;
    if (relations.size() > 1) {

      for (int i = 1; i < relations.size(); i++) {
        left = current;
        right = visit(context, stack, relations.getRelations()[i]);
        current = createCartesianProduct(context, left, right);
      }
    }
    context.queryBlock.registerNode(current);

    return current;
  }

  @Override
  public ScanNode visitRelation(PlanContext context, Stack<Expr> stack, Relation expr)
      throws PlanningException {
    QueryBlock block = context.queryBlock;

    ScanNode scanNode = block.getNodeFromExpr(expr);
    updatePhysicalInfo(scanNode.getTableDesc());

    // Add additional expressions required in upper nodes.
    Set<Expr> newlyEvaluatedExprs = new LinkedHashSet<Expr>();
    for (NamedExpr rawTarget : block.namedExprsMgr.getAllNamedExprs()) {
      try {
        EvalNode evalNode = exprAnnotator.createEvalNode(context.plan, context.queryBlock, rawTarget.getExpr());
        if (checkIfBeEvaluatedAtRelation(block, evalNode, scanNode)) {
          block.namedExprsMgr.resolveExpr(rawTarget.getAlias(), evalNode);
          newlyEvaluatedExprs.add(rawTarget.getExpr()); // newly added exr
        }
      } catch (VerifyException ve) {
      }
    }

    // Assume that each unique expr is evaluated once.
    List<Target> targets = new ArrayList<Target>();
    for (Column column : scanNode.getInSchema().getColumns()) {
      ColumnReferenceExpr columnRef = new ColumnReferenceExpr(column.getQualifier(), column.getColumnName());
      if (block.namedExprsMgr.contains(columnRef)) {
        String referenceName = block.namedExprsMgr.getName(columnRef);
        targets.add(new Target(new FieldEval(column), referenceName));
        newlyEvaluatedExprs.remove(columnRef);
      } else {
        targets.add(new Target(new FieldEval(column)));
      }
    }

    for (Expr newAddedExpr : newlyEvaluatedExprs) {
      targets.add(block.namedExprsMgr.getTarget(newAddedExpr, true));
    }

    scanNode.setTargets(targets.toArray(new Target[targets.size()]));

    return scanNode;
  }

  private void updatePhysicalInfo(TableDesc desc) {
    if (desc.getPath() != null) {
      try {
        FileSystem fs = desc.getPath().getFileSystem(new Configuration());
        FileStatus status = fs.getFileStatus(desc.getPath());
        if (desc.getStats() != null && (status.isDirectory() || status.isFile())) {
          ContentSummary summary = fs.getContentSummary(desc.getPath());
          if (summary != null) {
            long volume = summary.getLength();
            desc.getStats().setNumBytes(volume);
          }
        }
      } catch (Throwable t) {
        LOG.warn(t);
      }
    }
  }

  public TableSubQueryNode visitTableSubQuery(PlanContext context, Stack<Expr> stack, TablePrimarySubQuery expr)
      throws PlanningException {
    QueryBlock block = context.queryBlock;

    QueryBlock childBlock = context.plan.getBlock(context.plan.getBlockNameByExpr(expr.getSubQuery()));
    PlanContext newContext = new PlanContext(context, childBlock);
    LogicalNode child = visit(newContext, new Stack<Expr>(), expr.getSubQuery());
    TableSubQueryNode subQueryNode = context.queryBlock.getNodeFromExpr(expr);
    context.plan.connectBlocks(childBlock, context.queryBlock, BlockType.TableSubQuery);
    subQueryNode.setSubQuery(child);

    // Add additional expressions required in upper nodes.
    Set<Expr> newlyEvaluatedExprs = new LinkedHashSet<Expr>();
    for (NamedExpr rawTarget : block.namedExprsMgr.getAllNamedExprs()) {
      try {
        EvalNode evalNode = exprAnnotator.createEvalNode(context.plan, context.queryBlock, rawTarget.getExpr());
        if (checkIfBeEvaluatedAtRelation(block, evalNode, subQueryNode)) {
          block.namedExprsMgr.resolveExpr(rawTarget.getAlias(), evalNode);
          newlyEvaluatedExprs.add(rawTarget.getExpr()); // newly added exr
        }
      } catch (VerifyException ve) {
      }
    }

    // Assume that each unique expr is evaluated once.
    List<Target> targets = new ArrayList<Target>();
    for (Column column : subQueryNode.getInSchema().getColumns()) {
      ColumnReferenceExpr columnRef = new ColumnReferenceExpr(column.getQualifier(), column.getColumnName());
      if (block.namedExprsMgr.contains(columnRef)) {
        String referenceName = block.namedExprsMgr.getName(columnRef);
        targets.add(new Target(new FieldEval(column), referenceName));
        newlyEvaluatedExprs.remove(columnRef);
      } else {
        targets.add(new Target(new FieldEval(column)));
      }
    }

    for (Expr newAddedExpr : newlyEvaluatedExprs) {
      targets.add(block.namedExprsMgr.getTarget(newAddedExpr, true));
    }

    subQueryNode.setTargets(targets.toArray(new Target[targets.size()]));

    return subQueryNode;
  }

    /*===============================================================================================
    SET OPERATION SECTION
   ===============================================================================================*/

  @Override
  public LogicalNode visitUnion(PlanContext context, Stack<Expr> stack, SetOperation setOperation)
      throws PlanningException {
    return buildSetPlan(context, stack, setOperation);
  }

  @Override
  public LogicalNode visitExcept(PlanContext context, Stack<Expr> stack, SetOperation setOperation)
      throws PlanningException {
    return buildSetPlan(context, stack, setOperation);
  }

  @Override
  public LogicalNode visitIntersect(PlanContext context, Stack<Expr> stack, SetOperation setOperation)
      throws PlanningException {
    return buildSetPlan(context, stack, setOperation);
  }

  private LogicalNode buildSetPlan(PlanContext context, Stack<Expr> stack, SetOperation setOperation)
      throws PlanningException {

    // 1. Init Phase
    LogicalPlan plan = context.plan;
    QueryBlock block = context.queryBlock;

    ////////////////////////////////////////////////////////
    // Visit and Build Left Child Plan
    ////////////////////////////////////////////////////////
    QueryBlock leftBlock = context.plan.getBlockByExpr(setOperation.getLeft());
    PlanContext leftContext = new PlanContext(context, leftBlock);
    stack.push(setOperation);
    LogicalNode leftChild = visit(leftContext, new Stack<Expr>(), setOperation.getLeft());
    stack.pop();
    // Connect left child and current blocks
    context.plan.connectBlocks(leftContext.queryBlock, context.queryBlock, BlockType.TableSubQuery);

    ////////////////////////////////////////////////////////
    // Visit and Build Right Child Plan
    ////////////////////////////////////////////////////////
    QueryBlock rightBlock = context.plan.getBlockByExpr(setOperation.getRight());
    PlanContext rightContext = new PlanContext(context, rightBlock);
    stack.push(setOperation);
    LogicalNode rightChild = visit(rightContext, new Stack<Expr>(), setOperation.getRight());
    stack.pop();
    // Connect right child and current blocks
    context.plan.connectBlocks(rightContext.queryBlock, context.queryBlock, BlockType.TableSubQuery);

    BinaryNode setOp;
    if (setOperation.getType() == OpType.Union) {
      setOp = new UnionNode(plan.newPID());
    } else if (setOperation.getType() == OpType.Except) {
      setOp = new ExceptNode(plan.newPID(), leftChild, rightChild);
    } else if (setOperation.getType() == OpType.Intersect) {
      setOp = new IntersectNode(plan.newPID(), leftChild, rightChild);
    } else {
      throw new VerifyException("Invalid Type: " + setOperation.getType());
    }
    setOp.setLeftChild(leftChild);
    setOp.setRightChild(rightChild);

    // An union statement can be derived from two query blocks.
    // For one union statement between both relations, we can ensure that each corresponding data domain of both
    // relations are the same. However, if necessary, the schema of left query block will be used as a base schema.
    Target [] leftStrippedTargets = PlannerUtil.stripTarget(
        PlannerUtil.schemaToTargets(leftBlock.getRoot().getOutSchema()));

    Schema outSchema = PlannerUtil.targetToSchema(leftStrippedTargets);
    setOp.setInSchema(leftChild.getOutSchema());
    setOp.setOutSchema(outSchema);

    return setOp;
  }

  /*===============================================================================================
    INSERT SECTION
   ===============================================================================================*/

  public LogicalNode visitInsert(PlanContext context, Stack<Expr> stack, Insert expr) throws PlanningException {
    stack.push(expr);
    QueryBlock newQueryBlock = context.plan.getBlockByExpr(expr.getSubQuery());
    PlanContext newContext = new PlanContext(context, newQueryBlock);
    Stack<Expr> subStack = new Stack<Expr>();
    LogicalNode subQuery = visit(newContext, subStack, expr.getSubQuery());
    context.plan.connectBlocks(newQueryBlock, context.queryBlock, BlockType.TableSubQuery);
    stack.pop();

    InsertNode insertNode = null;
    if (expr.hasTableName()) {
      TableDesc desc = catalog.getTableDesc(expr.getTableName());
      context.queryBlock.addRelation(new ScanNode(context.plan.newPID(), desc));

      Schema targetSchema = new Schema();
      if (expr.hasTargetColumns()) {
        // INSERT OVERWRITE INTO TABLE tbl(col1 type, col2 type) SELECT ...
        String [] targetColumnNames = expr.getTargetColumns();
        for (int i = 0; i < targetColumnNames.length; i++) {
          Column targetColumn = context.plan.resolveColumn(context.queryBlock,
              new ColumnReferenceExpr(targetColumnNames[i]));
          targetSchema.addColumn(targetColumn);
        }
      } else {
        // use the output schema of select clause as target schema
        // if didn't specific target columns like the way below,
        // INSERT OVERWRITE INTO TABLE tbl SELECT ...
        Schema targetTableSchema = desc.getSchema();
        for (int i = 0; i < subQuery.getOutSchema().getColumnNum(); i++) {
          targetSchema.addColumn(targetTableSchema.getColumn(i));
        }
      }

      insertNode = context.queryBlock.getNodeFromExpr(expr);
      insertNode.setTargetTableDesc(desc);
      insertNode.setSubQuery(subQuery);
      insertNode.setTargetSchema(targetSchema);
      insertNode.setOutSchema(targetSchema);
    }

    if (expr.hasLocation()) {
      insertNode = context.queryBlock.getNodeFromExpr(expr);
      insertNode.setTargetLocation(new Path(expr.getLocation()));
      insertNode.setSubQuery(subQuery);
      if (expr.hasStorageType()) {
        insertNode.setStorageType(CatalogUtil.getStoreType(expr.getStorageType()));
      }
      if (expr.hasParams()) {
        Options options = new Options();
        options.putAll(expr.getParams());
        insertNode.setOptions(options);
      }
    }

    insertNode.setOverwrite(expr.isOverwrite());

    return insertNode;
  }

  /*===============================================================================================
    Data Definition Language (DDL) SECTION
   ===============================================================================================*/

  @Override
  public LogicalNode visitCreateTable(PlanContext context, Stack<Expr> stack, CreateTable expr)
      throws PlanningException {

    String tableName = expr.getTableName();

    if (expr.hasSubQuery()) {
      stack.add(expr);
      LogicalNode subQuery = visit(context, stack, expr.getSubQuery());
      stack.pop();
      StoreTableNode storeNode = new StoreTableNode(context.plan.newPID(), tableName);
      storeNode.setCreateTable();
      storeNode.setChild(subQuery);

      storeNode.setInSchema(subQuery.getOutSchema());
      if(!expr.hasTableElements()) {
        // CREATE TABLE tbl AS SELECT ...
        expr.setTableElements(convertSchemaToTableElements(subQuery.getOutSchema()));
      }
      // else CREATE TABLE tbl(col1 type, col2 type) AS SELECT ...
      storeNode.setOutSchema(convertTableElementsSchema(expr.getTableElements()));

      if (expr.hasStorageType()) {
        storeNode.setStorageType(CatalogUtil.getStoreType(expr.getStorageType()));
      } else {
        // default type
        storeNode.setStorageType(CatalogProtos.StoreType.CSV);
      }

      if (expr.hasParams()) {
        Options options = new Options();
        options.putAll(expr.getParams());
        storeNode.setOptions(options);
      }

      if (expr.hasPartition()) {
        storeNode.setPartitions(convertTableElementsPartition(context, expr));
      }

      return storeNode;
    } else {
      Schema tableSchema;
      boolean mergedPartition = false;
      if (expr.hasPartition()) {
        if (expr.getPartition().getPartitionType().equals(PartitionType.COLUMN)) {
          if (((ColumnPartition)expr.getPartition()).isOmitValues()) {
            mergedPartition = true;
          }
        } else {
          throw new PlanningException(String.format("Not supported PartitonType: %s",
              expr.getPartition().getPartitionType()));
        }
      }

      if (mergedPartition) {
        ColumnDefinition [] merged = TUtil.concat(expr.getTableElements(),
            ((ColumnPartition)expr.getPartition()).getColumns());
        tableSchema = convertTableElementsSchema(merged);
      } else {
        tableSchema = convertTableElementsSchema(expr.getTableElements());
      }

      CreateTableNode createTableNode = context.queryBlock.getNodeFromExpr(expr);
      createTableNode.setTableName(expr.getTableName());
      createTableNode.setSchema(tableSchema);

      if (expr.isExternal()) {
        createTableNode.setExternal(true);
      }

      if (expr.hasStorageType()) {
        createTableNode.setStorageType(CatalogUtil.getStoreType(expr.getStorageType()));
      } else {
        // default type
        // TODO - it should be configurable.
        createTableNode.setStorageType(CatalogProtos.StoreType.CSV);
      }

      if (expr.hasParams()) {
        Options options = new Options();
        options.putAll(expr.getParams());
        createTableNode.setOptions(options);
      }

      if (expr.hasLocation()) {
        createTableNode.setPath(new Path(expr.getLocation()));
      }

      if (expr.hasPartition()) {
        if (expr.getPartition().getPartitionType().equals(PartitionType.COLUMN)) {
          createTableNode.setPartitions(convertTableElementsPartition(context, expr));
        } else {
          throw new PlanningException(String.format("Not supported PartitonType: %s",
              expr.getPartition().getPartitionType()));
        }
      }

      return createTableNode;
    }
  }

  /**
   * convert table elements into Partition.
   *
   * @param context
   * @param expr
   * @return
   * @throws PlanningException
   */
  private PartitionDesc convertTableElementsPartition(PlanContext context,
                                                      CreateTable expr) throws PlanningException {
    Schema schema = convertTableElementsSchema(expr.getTableElements());
    PartitionDesc partitionDesc = null;
    List<Specifier> specifiers = null;
    if (expr.hasPartition()) {
      partitionDesc = new PartitionDesc();
      specifiers = TUtil.newList();

      partitionDesc.setPartitionsType(CatalogProtos.PartitionsType.valueOf(expr.getPartition()
          .getPartitionType().name()));

      if (expr.getPartition().getPartitionType().equals(PartitionType.HASH)) {
        CreateTable.HashPartition hashPartition = expr.getPartition();

        partitionDesc.setColumns(convertTableElementsColumns(expr.getTableElements()
            , hashPartition.getColumns()));

        if (hashPartition.getColumns() != null) {
          if (hashPartition.getQuantifier() != null) {
            String quantity = ((LiteralValue)hashPartition.getQuantifier()).getValue();
            partitionDesc.setNumPartitions(Integer.parseInt(quantity));
          }

          if (hashPartition.getSpecifiers() != null) {
            for(CreateTable.PartitionSpecifier eachSpec: hashPartition.getSpecifiers()) {
              specifiers.add(new Specifier(eachSpec.getName()));
            }
          }

          if (specifiers.isEmpty() && partitionDesc.getNumPartitions() > 0) {
            for (int i = 0; i < partitionDesc.getNumPartitions(); i++) {
              String partitionName = partitionDesc.getPartitionsType().name() + "_" + expr
                  .getTableName() + "_" + i;
              specifiers.add(new Specifier(partitionName));
            }
          }

          if (!specifiers.isEmpty())
            partitionDesc.setSpecifiers(specifiers);
        }
      } else if (expr.getPartition().getPartitionType().equals(PartitionType.LIST)) {
        CreateTable.ListPartition listPartition = expr.getPartition();

        partitionDesc.setColumns(convertTableElementsColumns(expr.getTableElements()
            , listPartition.getColumns()));

        if (listPartition.getSpecifiers() != null) {
          StringBuffer sb = new StringBuffer();

          for(CreateTable.ListPartitionSpecifier eachSpec: listPartition.getSpecifiers()) {
            Specifier specifier = new Specifier(eachSpec.getName());
            sb.delete(0, sb.length());
            for(Expr eachExpr : eachSpec.getValueList().getValues()) {
              context.queryBlock.setSchema(schema);
              EvalNode eval = exprAnnotator.createEvalNode(context.plan, context.queryBlock, eachExpr);
              if(sb.length() > 1)
                sb.append(",");

              sb.append(eval.toString());
            }
            specifier.setExpressions(sb.toString());
            specifiers.add(specifier);
          }
          if (!specifiers.isEmpty())
            partitionDesc.setSpecifiers(specifiers);
        }
      } else if (expr.getPartition().getPartitionType().equals(PartitionType.RANGE)) {
        CreateTable.RangePartition rangePartition = expr.getPartition();

        partitionDesc.setColumns(convertTableElementsColumns(expr.getTableElements()
            , rangePartition.getColumns()));

        if (rangePartition.getSpecifiers() != null) {
          for(CreateTable.RangePartitionSpecifier eachSpec: rangePartition.getSpecifiers()) {
            Specifier specifier = new Specifier();

            if (eachSpec.getName() != null)
              specifier.setName(eachSpec.getName());

            if (eachSpec.getEnd() != null) {
              context.queryBlock.setSchema(schema);
              EvalNode eval = exprAnnotator.createEvalNode(context.plan, context.queryBlock, eachSpec.getEnd());
              specifier.setExpressions(eval.toString());
            }

            if(eachSpec.isEndMaxValue()) {
              specifier.setExpressions(null);
            }
            specifiers.add(specifier);
          }
          if (!specifiers.isEmpty())
            partitionDesc.setSpecifiers(specifiers);
        }
      } else if (expr.getPartition().getPartitionType() == PartitionType.COLUMN) {
        ColumnPartition columnPartition = expr.getPartition();
        partitionDesc.setColumns(convertTableElementsSchema(columnPartition.getColumns()).getColumns());
        partitionDesc.setOmitValues(columnPartition.isOmitValues());
      }
    }

    return partitionDesc;
  }


  /**
   * It transforms table definition elements to schema.
   *
   * @param elements to be transformed
   * @return schema transformed from table definition elements
   */
  private Schema convertTableElementsSchema(CreateTable.ColumnDefinition [] elements) {
    Schema schema = new Schema();

    for (CreateTable.ColumnDefinition columnDefinition: elements) {
      schema.addColumn(convertColumn(columnDefinition));
    }

    return schema;
  }

  private ColumnDefinition[] convertSchemaToTableElements(Schema schema) {
    List<Column> columns = schema.getColumns();
    ColumnDefinition[] columnDefinitions = new ColumnDefinition[columns.size()];
    for(int i = 0; i < columns.size(); i ++) {
      Column col = columns.get(i);
      columnDefinitions[i] = new ColumnDefinition(col.getColumnName(), col.getDataType().getType().name());
    }

    return columnDefinitions;
  }

  private Collection<Column> convertTableElementsColumns(CreateTable.ColumnDefinition [] elements,
                                                         ColumnReferenceExpr[] references) {
    List<Column> columnList = TUtil.newList();

    for(CreateTable.ColumnDefinition columnDefinition: elements) {
      for(ColumnReferenceExpr eachReference: references) {
        if (columnDefinition.getColumnName().equalsIgnoreCase(eachReference.getName())) {
          columnList.add(convertColumn(columnDefinition));
        }
      }
    }

    return columnList;
  }

  private Column convertColumn(ColumnDefinition columnDefinition) {
    return new Column(columnDefinition.getColumnName(), convertDataType(columnDefinition));
  }

  static TajoDataTypes.DataType convertDataType(DataTypeExpr dataType) {
    TajoDataTypes.Type type = TajoDataTypes.Type.valueOf(dataType.getTypeName());

    TajoDataTypes.DataType.Builder builder = TajoDataTypes.DataType.newBuilder();
    builder.setType(type);
    if (dataType.hasLengthOrPrecision()) {
      builder.setLength(dataType.getLengthOrPrecision());
    }
    return builder.build();
  }


  @Override
  public LogicalNode visitDropTable(PlanContext context, Stack<Expr> stack, DropTable dropTable) {
    DropTableNode dropTableNode = context.queryBlock.getNodeFromExpr(dropTable);
    dropTableNode.set(dropTable.getTableName(), dropTable.isPurge());
    return dropTableNode;
  }

  /*===============================================================================================
    Util SECTION
  ===============================================================================================*/

  public static boolean checkIfBeEvaluatedAtGroupBy(EvalNode evalNode, GroupbyNode groupbyNode) {
    Set<Column> columnRefs = EvalTreeUtil.findDistinctRefColumns(evalNode);

    if (!groupbyNode.getInSchema().containsAll(columnRefs)) {
      return false;
    }

    Set<String> tableIds = Sets.newHashSet();
    // getting distinct table references
    for (Column col : columnRefs) {
      if (!tableIds.contains(col.getQualifier())) {
        tableIds.add(col.getQualifier());
      }
    }

    if (tableIds.size() > 1) {
      return false;
    }

    return true;
  }

  public static boolean checkIfBeEvaluatedAtJoin(QueryBlock block, EvalNode evalNode, JoinNode joinNode,
                                                 boolean isTopMostJoin) {
    Set<Column> columnRefs = EvalTreeUtil.findDistinctRefColumns(evalNode);

    if (EvalTreeUtil.findDistinctAggFunction(evalNode).size() > 0) {
      return false;
    }

    if (!joinNode.getInSchema().containsAll(columnRefs)) {
      return false;
    }

    // When a 'case-when' is used with outer join, the case-when expression must be evaluated
    // at the topmost join operator.
    // TODO - It's also valid that case-when is evalauted at the topmost outer operator.
    //        But, how can we know there is no further outer join operator after this node?
    if (checkCaseWhenWithOuterJoin(block, evalNode, isTopMostJoin)) {
      return true;
    } else {
      return false;
    }
  }
<<<<<<< HEAD
    
  /*===============================================================================================
    Expression SECTION
   ===============================================================================================*/

  public EvalNode createEvalTree(LogicalPlan plan, QueryBlock block, final Expr expr)throws PlanningException {

    switch(expr.getType()) {
      // constants
      case NullLiteral:
        return new ConstEval(NullDatum.get());

      case Literal:
        LiteralValue literal = (LiteralValue) expr;
        switch (literal.getValueType()) {
          case Boolean:
            return new ConstEval(DatumFactory.createBool(((BooleanLiteral)literal).isTrue()));
          case String:
            return new ConstEval(DatumFactory.createText(literal.getValue()));
          case Unsigned_Integer:
            return new ConstEval(DatumFactory.createInt4(literal.getValue()));
          case Unsigned_Large_Integer:
            return new ConstEval(DatumFactory.createInt8(literal.getValue()));
          case Unsigned_Float:
            return new ConstEval(DatumFactory.createFloat8(literal.getValue()));
          default:
            throw new RuntimeException("Unsupported type: " + literal.getValueType());
        }

      case TimeLiteral: {
        TimeLiteral timeLiteral = (TimeLiteral) expr;
        TimeValue timeValue = timeLiteral.getTime();
        int [] times = LogicalPlanner.timeToIntArray(timeValue.getHours(),
                                         timeValue.getMinutes(),
                                         timeValue.getSeconds(),
                                         timeValue.getSecondsFraction());

        TimeDatum datum;
        if (timeValue.hasSecondsFraction()) {
          datum = new TimeDatum(times[0], times[1], times[2], times[3]);
        } else {
          datum = new TimeDatum(times[0], times[1], times[2]);
        }
        return new ConstEval(datum);
      }

      case DateLiteral: {
        DateLiteral dateLiteral = (DateLiteral) expr;
        DateValue dateValue = dateLiteral.getDate();
        int [] dates = LogicalPlanner.dateToIntArray(dateValue.getYears(),
            dateValue.getMonths(),
            dateValue.getDays());

        DateDatum datum;
        datum = new DateDatum(dates[0], dates[1], dates[2]);
        return new ConstEval(datum);
      }

      case TimestampLiteral: {
        TimestampLiteral timestampLiteral = (TimestampLiteral) expr;
        DateValue dateValue = timestampLiteral.getDate();
        TimeValue timeValue = timestampLiteral.getTime();

        int [] dates = LogicalPlanner.dateToIntArray(dateValue.getYears(),
                                        dateValue.getMonths(),
                                        dateValue.getDays());
        int [] times = LogicalPlanner.timeToIntArray(timeValue.getHours(),
                                        timeValue.getMinutes(),
                                        timeValue.getSeconds(),
                                        timeValue.getSecondsFraction());
        DateTime dateTime;
        if (timeValue.hasSecondsFraction()) {
          dateTime = new DateTime(dates[0], dates[1], dates[2], times[0], times[1], times[2], times[3]);
        } else {
          dateTime = new DateTime(dates[0], dates[1], dates[2], times[0], times[1], times[2]);
        }

        return new ConstEval(new TimestampDatum(dateTime));
      }

      case Sign:
        SignedExpr signedExpr = (SignedExpr) expr;
        EvalNode numericExpr = createEvalTree(plan, block, signedExpr.getChild());
        if (signedExpr.isNegative()) {
          return new SignedEval(signedExpr.isNegative(), numericExpr);
        } else {
          return numericExpr;
        }

      case Cast:
        CastExpr cast = (CastExpr) expr;
        return new CastEval(createEvalTree(plan, block, cast.getOperand()),
            convertDataType(cast.getTarget()));

      case ValueList: {
        ValueListExpr valueList = (ValueListExpr) expr;
        Datum[] values = new Datum[valueList.getValues().length];
        ConstEval [] constEvals = new ConstEval[valueList.getValues().length];
        for (int i = 0; i < valueList.getValues().length; i++) {
          constEvals[i] = (ConstEval) createEvalTree(plan, block, valueList.getValues()[i]);
          values[i] = constEvals[i].getValue();
        }
        return new RowConstantEval(values);
      }

        // unary expression
      case Not:
        NotExpr notExpr = (NotExpr) expr;
        return new NotEval(createEvalTree(plan, block, notExpr.getChild()));

      case Between: {
        BetweenPredicate between = (BetweenPredicate) expr;
        BetweenPredicateEval betweenEval = new BetweenPredicateEval(between.isNot(), between.isSymmetric(),
            createEvalTree(plan, block, between.predicand()), createEvalTree(plan, block, between.begin()),
            createEvalTree(plan, block, between.end()));
        return betweenEval;
      }
      // pattern matching predicates
      case LikePredicate:
      case SimilarToPredicate:
      case Regexp:
        PatternMatchPredicate patternMatch = (PatternMatchPredicate) expr;
        EvalNode field = createEvalTree(plan, block, patternMatch.getPredicand());
        ConstEval pattern = (ConstEval) createEvalTree(plan, block, patternMatch.getPattern());

        // A pattern is a const value in pattern matching predicates.
        // In a binary expression, the result is always null if a const value in left or right side is null.
        if (pattern.getValue() instanceof NullDatum) {
          return new ConstEval(NullDatum.get());
        } else {
          if (expr.getType() == OpType.LikePredicate) {
            return new LikePredicateEval(patternMatch.isNot(), field, pattern, patternMatch.isCaseInsensitive());
          } else if (expr.getType() == OpType.SimilarToPredicate) {
            return new SimilarToPredicateEval(patternMatch.isNot(), field, pattern);
          } else {
            return new RegexPredicateEval(patternMatch.isNot(), field, pattern, patternMatch.isCaseInsensitive());
          }
        }

      case InPredicate: {
        InPredicate inPredicate = (InPredicate) expr;
        FieldEval predicand =
            new FieldEval(plan.resolveColumn(block, null, (ColumnReferenceExpr) inPredicate.getPredicand()));
        RowConstantEval rowConstantEval = (RowConstantEval) createEvalTree(plan, block, inPredicate.getInValue());
        return new InEval(predicand, rowConstantEval, inPredicate.isNot());
      }

      case And:
      case Or:
      case Equals:
      case NotEquals:
      case LessThan:
      case LessThanOrEquals:
      case GreaterThan:
      case GreaterThanOrEquals:
      case Plus:
      case Minus:
      case Multiply:
      case Divide:
      case Modular:
      case Concatenate:
        BinaryOperator bin = (BinaryOperator) expr;
        return new BinaryEval(exprTypeToEvalType(expr.getType()),
            createEvalTree(plan, block, bin.getLeft()),
            createEvalTree(plan, block, bin.getRight()));

      // others
      case Column:
        return createFieldEval(plan, block, (ColumnReferenceExpr) expr);

      case CountRowsFunction: {
        FunctionDesc countRows = catalog.getFunction("count", FunctionType.AGGREGATION, new DataType[] {});
        if (countRows == null) {
          throw new UndefinedFunctionException(CatalogUtil.
              getCanonicalName(countRows.getSignature(), new DataType[]{}));
        }
        try {
          block.setHasGrouping();

          return new AggregationFunctionCallEval(countRows, (AggFunction) countRows.newInstance(),
              new EvalNode[] {});
        } catch (InternalException e) {
          throw new UndefinedFunctionException(CatalogUtil.
              getCanonicalName(countRows.getSignature(), new DataType[]{}));
        }
      }
      case GeneralSetFunction: {
        GeneralSetFunctionExpr setFunction = (GeneralSetFunctionExpr) expr;
        Expr[] params = setFunction.getParams();
        EvalNode[] givenArgs = new EvalNode[params.length];
        DataType[] paramTypes = new DataType[params.length];

        FunctionType functionType = setFunction.isDistinct() ?
            FunctionType.DISTINCT_AGGREGATION : FunctionType.AGGREGATION;
        givenArgs[0] = createEvalTree(plan, block, params[0]);
        if (setFunction.getSignature().equalsIgnoreCase("count")) {
          paramTypes[0] = CatalogUtil.newSimpleDataType(TajoDataTypes.Type.ANY);
        } else {
          paramTypes[0] = givenArgs[0].getValueType();
        }

        if (!catalog.containFunction(setFunction.getSignature(), functionType, paramTypes)) {
          throw new UndefinedFunctionException(CatalogUtil. getCanonicalName(setFunction.getSignature(), paramTypes));
        }
=======
>>>>>>> ebb12b7d

  private static boolean checkCaseWhenWithOuterJoin(QueryBlock block, EvalNode evalNode, boolean isTopMostJoin) {
    if (block.containsJoinType(JoinType.LEFT_OUTER) || block.containsJoinType(JoinType.RIGHT_OUTER)) {
      Collection<CaseWhenEval> caseWhenEvals = EvalTreeUtil.findEvalsByType(evalNode, EvalType.CASE);
      if (caseWhenEvals.size() > 0 && !isTopMostJoin) {
        return false;
      }
<<<<<<< HEAD
      break;

      case Function:
        FunctionExpr function = (FunctionExpr) expr;
        // Given parameters
        Expr[] params = function.getParams();
        if (params == null) {
          params = new Expr[0];
        }

        EvalNode[] givenArgs = new EvalNode[params.length];
        DataType[] paramTypes = new DataType[params.length];

        for (int i = 0; i < params.length; i++) {
            givenArgs[i] = createEvalTree(plan, block, params[i]);
            paramTypes[i] = givenArgs[i].getValueType();
        }

        if (!catalog.containFunction(function.getSignature(), paramTypes)) {
            throw new UndefinedFunctionException(CatalogUtil.getCanonicalName(function.getSignature(), paramTypes));
        }

        FunctionDesc funcDesc = catalog.getFunction(function.getSignature(), paramTypes);
        if (funcDesc == null) {
          throw new UndefinedFunctionException(CatalogUtil.getCanonicalName(function.getSignature(), paramTypes));
        }
        try {

          FunctionType functionType = funcDesc.getFuncType();
          if (functionType == FunctionType.GENERAL || functionType == FunctionType.UDF) {
            return new GeneralFunctionEval(funcDesc, (GeneralFunction) funcDesc.newInstance(), givenArgs);
          } else if (functionType == FunctionType.AGGREGATION || functionType == FunctionType.UDA) {
            if (!block.hasGroupbyNode()) {
              block.setHasGrouping();
            }
            return new AggregationFunctionCallEval(funcDesc, (AggFunction) funcDesc.newInstance(), givenArgs);
          } else if (functionType == FunctionType.DISTINCT_AGGREGATION || functionType == FunctionType.DISTINCT_UDA) {
            throw new PlanningException("Unsupported function: " + funcDesc.toString());
          }
        } catch (InternalException e) {
          e.printStackTrace();
        }
        break;

      case CaseWhen:
        CaseWhenPredicate caseWhenExpr = (CaseWhenPredicate) expr;
        return createCaseWhenEval(plan, block, caseWhenExpr);

      case IsNullPredicate:
        IsNullPredicate nullPredicate = (IsNullPredicate) expr;
        return new IsNullEval(nullPredicate.isNot(),
            createEvalTree(plan, block, nullPredicate.getPredicand()));

      default:
    }
    return null;
  }

  private FieldEval createFieldEval(LogicalPlan plan, QueryBlock block,
                                    ColumnReferenceExpr columnRef) throws PlanningException {
    Column column = plan.resolveColumn(block, null, columnRef);
    return new FieldEval(column);
  }

  private static EvalType exprTypeToEvalType(OpType type) {
    switch (type) {
      case And: return EvalType.AND;
      case Or: return EvalType.OR;
      case Equals: return EvalType.EQUAL;
      case NotEquals: return EvalType.NOT_EQUAL;
      case LessThan: return EvalType.LTH;
      case LessThanOrEquals: return EvalType.LEQ;
      case GreaterThan: return EvalType.GTH;
      case GreaterThanOrEquals: return EvalType.GEQ;
      case Plus: return EvalType.PLUS;
      case Minus: return EvalType.MINUS;
      case Multiply: return EvalType.MULTIPLY;
      case Divide: return EvalType.DIVIDE;
      case Modular: return EvalType.MODULAR;
      case Concatenate: return EvalType.CONCATENATE;
      case Column: return EvalType.FIELD;
      case Function: return EvalType.FUNCTION;
      default: throw new RuntimeException("Unsupported type: " + type);
    }
  }

  public CaseWhenEval createCaseWhenEval(LogicalPlan plan, QueryBlock block,
                                              CaseWhenPredicate caseWhen) throws PlanningException {
    CaseWhenEval caseEval = new CaseWhenEval();
    EvalNode condition;
    EvalNode result;

    for (CaseWhenPredicate.WhenExpr when : caseWhen.getWhens()) {
      condition = createEvalTree(plan, block, when.getCondition());
      result = createEvalTree(plan, block, when.getResult());
      caseEval.addWhen(condition, result);
    }

    if (caseWhen.hasElseResult()) {
      caseEval.setElseResult(createEvalTree(plan, block, caseWhen.getElseResult()));
=======
>>>>>>> ebb12b7d
    }
    return true;
  }

  public static boolean checkIfBeEvaluatedAtRelation(QueryBlock block, EvalNode evalNode, RelationNode node) {
    Set<Column> columnRefs = EvalTreeUtil.findDistinctRefColumns(evalNode);

    if (EvalTreeUtil.findDistinctAggFunction(evalNode).size() > 0) {
      return false;
    }

    if (node.getInSchema().containsAll(columnRefs)) {
      // Why? - When a {case when} is used with outer join, case when must be evaluated at topmost outer join.
      if (block.containsJoinType(JoinType.LEFT_OUTER) || block.containsJoinType(JoinType.RIGHT_OUTER)) {
        Collection<CaseWhenEval> found = EvalTreeUtil.findEvalsByType(evalNode, EvalType.CASE);
        if (found.size() > 0) {
          return false;
        }
      }
      return true;
    } else {
      return false;
    }
  }

  public static boolean checkIfBeEvaluateAtThis(EvalNode evalNode, LogicalNode node) {
    Set<Column> columnRefs = EvalTreeUtil.findDistinctRefColumns(evalNode);
    if (!node.getInSchema().containsAll(columnRefs)) {
      return false;
    }
    return true;
  }
}<|MERGE_RESOLUTION|>--- conflicted
+++ resolved
@@ -1433,213 +1433,6 @@
       return false;
     }
   }
-<<<<<<< HEAD
-    
-  /*===============================================================================================
-    Expression SECTION
-   ===============================================================================================*/
-
-  public EvalNode createEvalTree(LogicalPlan plan, QueryBlock block, final Expr expr)throws PlanningException {
-
-    switch(expr.getType()) {
-      // constants
-      case NullLiteral:
-        return new ConstEval(NullDatum.get());
-
-      case Literal:
-        LiteralValue literal = (LiteralValue) expr;
-        switch (literal.getValueType()) {
-          case Boolean:
-            return new ConstEval(DatumFactory.createBool(((BooleanLiteral)literal).isTrue()));
-          case String:
-            return new ConstEval(DatumFactory.createText(literal.getValue()));
-          case Unsigned_Integer:
-            return new ConstEval(DatumFactory.createInt4(literal.getValue()));
-          case Unsigned_Large_Integer:
-            return new ConstEval(DatumFactory.createInt8(literal.getValue()));
-          case Unsigned_Float:
-            return new ConstEval(DatumFactory.createFloat8(literal.getValue()));
-          default:
-            throw new RuntimeException("Unsupported type: " + literal.getValueType());
-        }
-
-      case TimeLiteral: {
-        TimeLiteral timeLiteral = (TimeLiteral) expr;
-        TimeValue timeValue = timeLiteral.getTime();
-        int [] times = LogicalPlanner.timeToIntArray(timeValue.getHours(),
-                                         timeValue.getMinutes(),
-                                         timeValue.getSeconds(),
-                                         timeValue.getSecondsFraction());
-
-        TimeDatum datum;
-        if (timeValue.hasSecondsFraction()) {
-          datum = new TimeDatum(times[0], times[1], times[2], times[3]);
-        } else {
-          datum = new TimeDatum(times[0], times[1], times[2]);
-        }
-        return new ConstEval(datum);
-      }
-
-      case DateLiteral: {
-        DateLiteral dateLiteral = (DateLiteral) expr;
-        DateValue dateValue = dateLiteral.getDate();
-        int [] dates = LogicalPlanner.dateToIntArray(dateValue.getYears(),
-            dateValue.getMonths(),
-            dateValue.getDays());
-
-        DateDatum datum;
-        datum = new DateDatum(dates[0], dates[1], dates[2]);
-        return new ConstEval(datum);
-      }
-
-      case TimestampLiteral: {
-        TimestampLiteral timestampLiteral = (TimestampLiteral) expr;
-        DateValue dateValue = timestampLiteral.getDate();
-        TimeValue timeValue = timestampLiteral.getTime();
-
-        int [] dates = LogicalPlanner.dateToIntArray(dateValue.getYears(),
-                                        dateValue.getMonths(),
-                                        dateValue.getDays());
-        int [] times = LogicalPlanner.timeToIntArray(timeValue.getHours(),
-                                        timeValue.getMinutes(),
-                                        timeValue.getSeconds(),
-                                        timeValue.getSecondsFraction());
-        DateTime dateTime;
-        if (timeValue.hasSecondsFraction()) {
-          dateTime = new DateTime(dates[0], dates[1], dates[2], times[0], times[1], times[2], times[3]);
-        } else {
-          dateTime = new DateTime(dates[0], dates[1], dates[2], times[0], times[1], times[2]);
-        }
-
-        return new ConstEval(new TimestampDatum(dateTime));
-      }
-
-      case Sign:
-        SignedExpr signedExpr = (SignedExpr) expr;
-        EvalNode numericExpr = createEvalTree(plan, block, signedExpr.getChild());
-        if (signedExpr.isNegative()) {
-          return new SignedEval(signedExpr.isNegative(), numericExpr);
-        } else {
-          return numericExpr;
-        }
-
-      case Cast:
-        CastExpr cast = (CastExpr) expr;
-        return new CastEval(createEvalTree(plan, block, cast.getOperand()),
-            convertDataType(cast.getTarget()));
-
-      case ValueList: {
-        ValueListExpr valueList = (ValueListExpr) expr;
-        Datum[] values = new Datum[valueList.getValues().length];
-        ConstEval [] constEvals = new ConstEval[valueList.getValues().length];
-        for (int i = 0; i < valueList.getValues().length; i++) {
-          constEvals[i] = (ConstEval) createEvalTree(plan, block, valueList.getValues()[i]);
-          values[i] = constEvals[i].getValue();
-        }
-        return new RowConstantEval(values);
-      }
-
-        // unary expression
-      case Not:
-        NotExpr notExpr = (NotExpr) expr;
-        return new NotEval(createEvalTree(plan, block, notExpr.getChild()));
-
-      case Between: {
-        BetweenPredicate between = (BetweenPredicate) expr;
-        BetweenPredicateEval betweenEval = new BetweenPredicateEval(between.isNot(), between.isSymmetric(),
-            createEvalTree(plan, block, between.predicand()), createEvalTree(plan, block, between.begin()),
-            createEvalTree(plan, block, between.end()));
-        return betweenEval;
-      }
-      // pattern matching predicates
-      case LikePredicate:
-      case SimilarToPredicate:
-      case Regexp:
-        PatternMatchPredicate patternMatch = (PatternMatchPredicate) expr;
-        EvalNode field = createEvalTree(plan, block, patternMatch.getPredicand());
-        ConstEval pattern = (ConstEval) createEvalTree(plan, block, patternMatch.getPattern());
-
-        // A pattern is a const value in pattern matching predicates.
-        // In a binary expression, the result is always null if a const value in left or right side is null.
-        if (pattern.getValue() instanceof NullDatum) {
-          return new ConstEval(NullDatum.get());
-        } else {
-          if (expr.getType() == OpType.LikePredicate) {
-            return new LikePredicateEval(patternMatch.isNot(), field, pattern, patternMatch.isCaseInsensitive());
-          } else if (expr.getType() == OpType.SimilarToPredicate) {
-            return new SimilarToPredicateEval(patternMatch.isNot(), field, pattern);
-          } else {
-            return new RegexPredicateEval(patternMatch.isNot(), field, pattern, patternMatch.isCaseInsensitive());
-          }
-        }
-
-      case InPredicate: {
-        InPredicate inPredicate = (InPredicate) expr;
-        FieldEval predicand =
-            new FieldEval(plan.resolveColumn(block, null, (ColumnReferenceExpr) inPredicate.getPredicand()));
-        RowConstantEval rowConstantEval = (RowConstantEval) createEvalTree(plan, block, inPredicate.getInValue());
-        return new InEval(predicand, rowConstantEval, inPredicate.isNot());
-      }
-
-      case And:
-      case Or:
-      case Equals:
-      case NotEquals:
-      case LessThan:
-      case LessThanOrEquals:
-      case GreaterThan:
-      case GreaterThanOrEquals:
-      case Plus:
-      case Minus:
-      case Multiply:
-      case Divide:
-      case Modular:
-      case Concatenate:
-        BinaryOperator bin = (BinaryOperator) expr;
-        return new BinaryEval(exprTypeToEvalType(expr.getType()),
-            createEvalTree(plan, block, bin.getLeft()),
-            createEvalTree(plan, block, bin.getRight()));
-
-      // others
-      case Column:
-        return createFieldEval(plan, block, (ColumnReferenceExpr) expr);
-
-      case CountRowsFunction: {
-        FunctionDesc countRows = catalog.getFunction("count", FunctionType.AGGREGATION, new DataType[] {});
-        if (countRows == null) {
-          throw new UndefinedFunctionException(CatalogUtil.
-              getCanonicalName(countRows.getSignature(), new DataType[]{}));
-        }
-        try {
-          block.setHasGrouping();
-
-          return new AggregationFunctionCallEval(countRows, (AggFunction) countRows.newInstance(),
-              new EvalNode[] {});
-        } catch (InternalException e) {
-          throw new UndefinedFunctionException(CatalogUtil.
-              getCanonicalName(countRows.getSignature(), new DataType[]{}));
-        }
-      }
-      case GeneralSetFunction: {
-        GeneralSetFunctionExpr setFunction = (GeneralSetFunctionExpr) expr;
-        Expr[] params = setFunction.getParams();
-        EvalNode[] givenArgs = new EvalNode[params.length];
-        DataType[] paramTypes = new DataType[params.length];
-
-        FunctionType functionType = setFunction.isDistinct() ?
-            FunctionType.DISTINCT_AGGREGATION : FunctionType.AGGREGATION;
-        givenArgs[0] = createEvalTree(plan, block, params[0]);
-        if (setFunction.getSignature().equalsIgnoreCase("count")) {
-          paramTypes[0] = CatalogUtil.newSimpleDataType(TajoDataTypes.Type.ANY);
-        } else {
-          paramTypes[0] = givenArgs[0].getValueType();
-        }
-
-        if (!catalog.containFunction(setFunction.getSignature(), functionType, paramTypes)) {
-          throw new UndefinedFunctionException(CatalogUtil. getCanonicalName(setFunction.getSignature(), paramTypes));
-        }
-=======
->>>>>>> ebb12b7d
 
   private static boolean checkCaseWhenWithOuterJoin(QueryBlock block, EvalNode evalNode, boolean isTopMostJoin) {
     if (block.containsJoinType(JoinType.LEFT_OUTER) || block.containsJoinType(JoinType.RIGHT_OUTER)) {
@@ -1647,109 +1440,6 @@
       if (caseWhenEvals.size() > 0 && !isTopMostJoin) {
         return false;
       }
-<<<<<<< HEAD
-      break;
-
-      case Function:
-        FunctionExpr function = (FunctionExpr) expr;
-        // Given parameters
-        Expr[] params = function.getParams();
-        if (params == null) {
-          params = new Expr[0];
-        }
-
-        EvalNode[] givenArgs = new EvalNode[params.length];
-        DataType[] paramTypes = new DataType[params.length];
-
-        for (int i = 0; i < params.length; i++) {
-            givenArgs[i] = createEvalTree(plan, block, params[i]);
-            paramTypes[i] = givenArgs[i].getValueType();
-        }
-
-        if (!catalog.containFunction(function.getSignature(), paramTypes)) {
-            throw new UndefinedFunctionException(CatalogUtil.getCanonicalName(function.getSignature(), paramTypes));
-        }
-
-        FunctionDesc funcDesc = catalog.getFunction(function.getSignature(), paramTypes);
-        if (funcDesc == null) {
-          throw new UndefinedFunctionException(CatalogUtil.getCanonicalName(function.getSignature(), paramTypes));
-        }
-        try {
-
-          FunctionType functionType = funcDesc.getFuncType();
-          if (functionType == FunctionType.GENERAL || functionType == FunctionType.UDF) {
-            return new GeneralFunctionEval(funcDesc, (GeneralFunction) funcDesc.newInstance(), givenArgs);
-          } else if (functionType == FunctionType.AGGREGATION || functionType == FunctionType.UDA) {
-            if (!block.hasGroupbyNode()) {
-              block.setHasGrouping();
-            }
-            return new AggregationFunctionCallEval(funcDesc, (AggFunction) funcDesc.newInstance(), givenArgs);
-          } else if (functionType == FunctionType.DISTINCT_AGGREGATION || functionType == FunctionType.DISTINCT_UDA) {
-            throw new PlanningException("Unsupported function: " + funcDesc.toString());
-          }
-        } catch (InternalException e) {
-          e.printStackTrace();
-        }
-        break;
-
-      case CaseWhen:
-        CaseWhenPredicate caseWhenExpr = (CaseWhenPredicate) expr;
-        return createCaseWhenEval(plan, block, caseWhenExpr);
-
-      case IsNullPredicate:
-        IsNullPredicate nullPredicate = (IsNullPredicate) expr;
-        return new IsNullEval(nullPredicate.isNot(),
-            createEvalTree(plan, block, nullPredicate.getPredicand()));
-
-      default:
-    }
-    return null;
-  }
-
-  private FieldEval createFieldEval(LogicalPlan plan, QueryBlock block,
-                                    ColumnReferenceExpr columnRef) throws PlanningException {
-    Column column = plan.resolveColumn(block, null, columnRef);
-    return new FieldEval(column);
-  }
-
-  private static EvalType exprTypeToEvalType(OpType type) {
-    switch (type) {
-      case And: return EvalType.AND;
-      case Or: return EvalType.OR;
-      case Equals: return EvalType.EQUAL;
-      case NotEquals: return EvalType.NOT_EQUAL;
-      case LessThan: return EvalType.LTH;
-      case LessThanOrEquals: return EvalType.LEQ;
-      case GreaterThan: return EvalType.GTH;
-      case GreaterThanOrEquals: return EvalType.GEQ;
-      case Plus: return EvalType.PLUS;
-      case Minus: return EvalType.MINUS;
-      case Multiply: return EvalType.MULTIPLY;
-      case Divide: return EvalType.DIVIDE;
-      case Modular: return EvalType.MODULAR;
-      case Concatenate: return EvalType.CONCATENATE;
-      case Column: return EvalType.FIELD;
-      case Function: return EvalType.FUNCTION;
-      default: throw new RuntimeException("Unsupported type: " + type);
-    }
-  }
-
-  public CaseWhenEval createCaseWhenEval(LogicalPlan plan, QueryBlock block,
-                                              CaseWhenPredicate caseWhen) throws PlanningException {
-    CaseWhenEval caseEval = new CaseWhenEval();
-    EvalNode condition;
-    EvalNode result;
-
-    for (CaseWhenPredicate.WhenExpr when : caseWhen.getWhens()) {
-      condition = createEvalTree(plan, block, when.getCondition());
-      result = createEvalTree(plan, block, when.getResult());
-      caseEval.addWhen(condition, result);
-    }
-
-    if (caseWhen.hasElseResult()) {
-      caseEval.setElseResult(createEvalTree(plan, block, caseWhen.getElseResult()));
-=======
->>>>>>> ebb12b7d
     }
     return true;
   }
