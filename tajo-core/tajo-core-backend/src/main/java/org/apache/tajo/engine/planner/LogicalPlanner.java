/**
 * Licensed to the Apache Software Foundation (ASF) under one
 * or more contributor license agreements.  See the NOTICE file
 * distributed with this work for additional information
 * regarding copyright ownership.  The ASF licenses this file
 * to you under the Apache License, Version 2.0 (the
 * "License"); you may not use this file except in compliance
 * with the License.  You may obtain a copy of the License at
 *
 *     http://www.apache.org/licenses/LICENSE-2.0
 *
 * Unless required by applicable law or agreed to in writing, software
 * distributed under the License is distributed on an "AS IS" BASIS,
 * WITHOUT WARRANTIES OR CONDITIONS OF ANY KIND, either express or implied.
 * See the License for the specific language governing permissions and
 * limitations under the License.
 */

package org.apache.tajo.engine.planner;

<<<<<<< HEAD
import com.google.common.base.Joiner;
import com.google.common.base.Preconditions;
=======
>>>>>>> ebb12b7d
import com.google.common.collect.Lists;
import com.google.common.collect.Sets;
import org.apache.commons.logging.Log;
import org.apache.commons.logging.LogFactory;
import org.apache.hadoop.conf.Configuration;
import org.apache.hadoop.fs.ContentSummary;
import org.apache.hadoop.fs.FileStatus;
import org.apache.hadoop.fs.FileSystem;
import org.apache.hadoop.fs.Path;
import org.apache.tajo.algebra.*;
import org.apache.tajo.algebra.CreateTable.ColumnDefinition;
import org.apache.tajo.catalog.*;
import org.apache.tajo.catalog.partition.PartitionMethodDesc;
import org.apache.tajo.catalog.proto.CatalogProtos;
import org.apache.tajo.common.TajoDataTypes;
import org.apache.tajo.engine.eval.*;
import org.apache.tajo.engine.exception.InvalidQueryException;
import org.apache.tajo.engine.exception.VerifyException;
import org.apache.tajo.engine.planner.LogicalPlan.QueryBlock;
import org.apache.tajo.engine.planner.logical.*;
import org.apache.tajo.engine.utils.SchemaUtil;
import org.apache.tajo.util.TUtil;

import java.util.*;

import static org.apache.tajo.algebra.Aggregation.GroupType;
import static org.apache.tajo.algebra.CreateTable.PartitionType;
import static org.apache.tajo.engine.planner.ExprNormalizer.ExprNormalizedResult;
import static org.apache.tajo.engine.planner.LogicalPlan.BlockType;
import static org.apache.tajo.engine.planner.LogicalPlanPreprocessor.PreprocessContext;

/**
 * This class creates a logical plan from a nested tajo algebra expression ({@link org.apache.tajo.algebra})
 */
public class LogicalPlanner extends BaseAlgebraVisitor<LogicalPlanner.PlanContext, LogicalNode> {
  private static Log LOG = LogFactory.getLog(LogicalPlanner.class);
  private final CatalogService catalog;
  private final LogicalPlanPreprocessor preprocessor;
  private final ExprAnnotator exprAnnotator;
  private final ExprNormalizer normalizer;

  public LogicalPlanner(CatalogService catalog) {
    this.catalog = catalog;
    this.exprAnnotator = new ExprAnnotator(catalog);
    this.preprocessor = new LogicalPlanPreprocessor(catalog, exprAnnotator);
    this.normalizer = new ExprNormalizer();
  }

  public class PlanContext {
    LogicalPlan plan;

    // transient data for each query block
    QueryBlock queryBlock;

    public PlanContext(LogicalPlan plan, QueryBlock block) {
      this.plan = plan;
      this.queryBlock = block;
    }

    public PlanContext(PlanContext context, QueryBlock block) {
      this.plan = context.plan;
      this.queryBlock = block;
    }

    public String toString() {
      return "block=" + queryBlock.getName() + ", relNum=" + queryBlock.getRelations().size() + ", "+
          queryBlock.namedExprsMgr.toString();
    }
  }

  /**
   * This generates a logical plan.
   *
   * @param expr A relational algebraic expression for a query.
   * @return A logical plan
   */
  public LogicalPlan createPlan(Expr expr) throws PlanningException {

    LogicalPlan plan = new LogicalPlan(this);

    QueryBlock rootBlock = plan.newAndGetBlock(LogicalPlan.ROOT_BLOCK);
    PreprocessContext preProcessorCtx = new PreprocessContext(plan, rootBlock);
    preprocessor.visit(preProcessorCtx, new Stack<Expr>(), expr);

    PlanContext context = new PlanContext(plan, plan.getRootBlock());
    LogicalNode topMostNode = this.visit(context, new Stack<Expr>(), expr);

    // Add Root Node
    LogicalRootNode root = new LogicalRootNode(plan.newPID());
    root.setInSchema(topMostNode.getOutSchema());
    root.setOutSchema(topMostNode.getOutSchema());
    root.setChild(topMostNode);
    plan.getRootBlock().setRoot(root);

    return plan;
  }

  public ExprAnnotator getExprAnnotator() {
    return this.exprAnnotator;
  }

  public void preHook(PlanContext context, Stack<Expr> stack, Expr expr) throws PlanningException {
    context.queryBlock.updateCurrentNode(expr);
  }

  public LogicalNode postHook(PlanContext context, Stack<Expr> stack, Expr expr, LogicalNode current)
      throws PlanningException {


    // This checking determines whether current logical node is already visited or not.
    // generated logical nodes (e.g., implicit aggregation) without exprs will pass NULL as a expr parameter.
    // We should skip them.
    if (expr != null) {
      // A relation list including a single ScanNode will return a ScanNode instance that already passed postHook.
      // So, it skips the already-visited ScanNode instance.
      if (expr.getType() == OpType.RelationList && current.getType() == NodeType.SCAN) {
        return current;
      }
    }

    QueryBlock queryBlock = context.queryBlock;
    queryBlock.updateLatestNode(current);
    if (current.getType() == NodeType.GROUP_BY) {
      queryBlock.unsetAggregationRequire();
    }

    // if this node is the topmost
    if (stack.size() == 0) {
      queryBlock.setRoot(current);
    }

    if (!stack.empty()) {
      queryBlock.updateCurrentNode(stack.peek());
    }
    return current;
  }

  /*===============================================================================================
    Data Manupulation Language (DML) SECTION
   ===============================================================================================*/


  /*===============================================================================================
    PROJECTION SECTION
   ===============================================================================================*/
  @Override
  public LogicalNode visitProjection(PlanContext context, Stack<Expr> stack, Projection projection)
      throws PlanningException {


    LogicalPlan plan = context.plan;
    QueryBlock block = context.queryBlock;

    // If a non-from statement is given
    if (!projection.hasChild()) {
      return buildPlanForNoneFromStatement(context, stack, projection);
    }

    String [] referenceNames;
    if (projection.isAllProjected()) {
      referenceNames = null;
    } else {
      // in prephase, insert all target list into NamedExprManagers.
      // Then it gets reference names, each of which points an expression in target list.
      referenceNames = doProjectionPrephase(context, projection);
    }

    ////////////////////////////////////////////////////////
    // Visit and Build Child Plan
    ////////////////////////////////////////////////////////
    stack.push(projection);
    LogicalNode child = visit(context, stack, projection.getChild());
    // check if it is aggregation query without group-by clause. If so, it inserts group-by node to its child.
    child = insertGroupbyNodeIfUnresolved(context, child, stack);
    stack.pop();
    ////////////////////////////////////////////////////////

    ProjectionNode projectionNode;
    Target [] targets;
    if (projection.isAllProjected()) {
      // should takes all columns except for generated columns whose names are prefixed with '$'.
      targets = PlannerUtil.schemaToTargetsWithGeneratedFields(child.getOutSchema());
    } else {
      targets = buildTargets(plan, block, referenceNames);
    }

    // Set ProjectionNode
    projectionNode = context.queryBlock.getNodeFromExpr(projection);
    projectionNode.setTargets(targets);
    projectionNode.setOutSchema(PlannerUtil.targetToSchema(projectionNode.getTargets()));
    projectionNode.setInSchema(child.getOutSchema());
    projectionNode.setChild(child);

    if (projection.isDistinct() && block.hasNode(NodeType.GROUP_BY)) {
      throw new VerifyException("Cannot support grouping and distinct at the same time yet");
    } else {
      if (projection.isDistinct()) {
        insertDistinctOperator(context, projectionNode, child);
      }
    }

    // It's for debugging and unit tests purpose.
    // It sets raw targets, all of them are raw expressions instead of references.
    setRawTargets(context, targets, referenceNames, projection);

    return projectionNode;
  }

  private void setRawTargets(PlanContext context, Target[] targets, String[] referenceNames,
                             Projection projection) throws PlanningException {
    LogicalPlan plan = context.plan;
    QueryBlock block = context.queryBlock;

    if (projection.isAllProjected()) {
      block.setUnresolvedTargets(targets);
    } else {
      // It's for debugging or unit tests.
      Target [] unresolvedTargets = new Target[projection.getNamedExprs().length];
      for (int i = 0; i < targets.length; i++) {
        NamedExpr namedExpr = projection.getNamedExprs()[i];
        EvalNode evalNode = exprAnnotator.createEvalNode(plan, block, namedExpr.getExpr());
        unresolvedTargets[i] = new Target(evalNode, referenceNames[i]);
      }
      // it's for debugging or unit testing
      block.setUnresolvedTargets(unresolvedTargets);
    }
  }

  private void insertDistinctOperator(PlanContext context, ProjectionNode projectionNode, LogicalNode child) {
    LogicalPlan plan = context.plan;

    Schema outSchema = projectionNode.getOutSchema();
    GroupbyNode dupRemoval = new GroupbyNode(plan.newPID());
    dupRemoval.setGroupingColumns(outSchema.toArray());
    dupRemoval.setTargets(PlannerUtil.schemaToTargets(outSchema));
    dupRemoval.setInSchema(projectionNode.getInSchema());
    dupRemoval.setOutSchema(outSchema);
    dupRemoval.setChild(child);
    projectionNode.setChild(dupRemoval);
    projectionNode.setInSchema(dupRemoval.getOutSchema());
  }

  private String [] doProjectionPrephase(PlanContext context, Projection projection) throws PlanningException {
    QueryBlock block = context.queryBlock;

    int finalTargetNum = projection.size();
    String [] referenceNames = new String[finalTargetNum];
    ExprNormalizedResult [] normalizedExprList = new ExprNormalizedResult[finalTargetNum];
    NamedExpr namedExpr;
    for (int i = 0; i < finalTargetNum; i++) {
      namedExpr = projection.getNamedExprs()[i];

      if (PlannerUtil.existsAggregationFunction(namedExpr)) {
        block.setAggregationRequire();
      }
      // dissect an expression into multiple parts (at most dissected into three parts)
      normalizedExprList[i] = normalizer.normalize(context, namedExpr.getExpr());
    }

    // Note: Why separate normalization and add(Named)Expr?
    //
    // ExprNormalizer internally makes use of the named exprs in NamedExprsManager.
    // If we don't separate normalization work and addExprWithName, addExprWithName will find named exprs evaluated
    // the same logical node. It will cause impossible evaluation in physical executors.
    for (int i = 0; i < finalTargetNum; i++) {
      namedExpr = projection.getNamedExprs()[i];
      // Get all projecting references
      if (namedExpr.hasAlias()) {
        NamedExpr aliasedExpr = new NamedExpr(normalizedExprList[i].baseExpr, namedExpr.getAlias());
        referenceNames[i] = block.namedExprsMgr.addNamedExpr(aliasedExpr);
      } else {
        referenceNames[i] = block.namedExprsMgr.addExpr(normalizedExprList[i].baseExpr);
      }

      // Add sub-expressions (i.e., aggregation part and scalar part) from dissected parts.
      block.namedExprsMgr.addNamedExprArray(normalizedExprList[i].aggExprs);
      block.namedExprsMgr.addNamedExprArray(normalizedExprList[i].scalarExprs);
    }

    return referenceNames;
  }

  /**
   * It builds non-from statement (only expressions) like '<code>SELECT 1+3 as plus</code>'.
   */
  private EvalExprNode buildPlanForNoneFromStatement(PlanContext context, Stack<Expr> stack, Projection projection)
      throws PlanningException {
    LogicalPlan plan = context.plan;
    QueryBlock block = context.queryBlock;

    int finalTargetNum = projection.getNamedExprs().length;
    Target [] targets = new Target[finalTargetNum];

    for (int i = 0; i < targets.length; i++) {
      NamedExpr namedExpr = projection.getNamedExprs()[i];
      EvalNode evalNode = exprAnnotator.createEvalNode(plan, block, namedExpr.getExpr());
      if (namedExpr.hasAlias()) {
        targets[i] = new Target(evalNode, namedExpr.getAlias());
      } else {
        targets[i] = new Target(evalNode, context.plan.newGeneratedFieldName(namedExpr.getExpr()));
      }
    }
    EvalExprNode evalExprNode = context.queryBlock.getNodeFromExpr(projection);
    evalExprNode.setTargets(targets);
    evalExprNode.setOutSchema(PlannerUtil.targetToSchema(targets));
    // it's for debugging or unit testing
    block.setUnresolvedTargets(targets);
    return evalExprNode;
  }

  private Target [] buildTargets(LogicalPlan plan, QueryBlock block, String[] referenceNames)
      throws PlanningException {
    Target [] targets = new Target[referenceNames.length];
    for (int i = 0; i < referenceNames.length; i++) {
      if (block.namedExprsMgr.isResolved(referenceNames[i])) {
        targets[i] = block.namedExprsMgr.getTarget(referenceNames[i]);
      } else {
        NamedExpr namedExpr = block.namedExprsMgr.getNamedExpr(referenceNames[i]);
        EvalNode evalNode = exprAnnotator.createEvalNode(plan, block, namedExpr.getExpr());
        block.namedExprsMgr.resolveExpr(referenceNames[i], evalNode);
        targets[i] = new Target(evalNode, referenceNames[i]);
      }
    }
    return targets;
  }

  /**
   * Insert a group-by operator before a sort or a projection operator.
   * It is used only when a group-by clause is not given.
   */
  private LogicalNode insertGroupbyNodeIfUnresolved(PlanContext context,
                                                    LogicalNode child,
                                                    Stack<Expr> stack) throws PlanningException {
    LogicalPlan plan = context.plan;
    QueryBlock block = context.queryBlock;

    if (!block.isAggregationRequired()) {
      GroupbyNode groupbyNode = new GroupbyNode(plan.newPID());
      groupbyNode.setGroupingColumns(new Column[] {});

      Set<Target> evaluatedTargets = new LinkedHashSet<Target>();
      boolean includeDistinctFunction = false;
      for (Iterator<NamedExpr> it = block.namedExprsMgr.getUnresolvedExprs(); it.hasNext();) {
        NamedExpr rawTarget = it.next();
        try {
          includeDistinctFunction = PlannerUtil.existsDistinctAggregationFunction(rawTarget.getExpr());
          EvalNode evalNode = exprAnnotator.createEvalNode(context.plan, context.queryBlock, rawTarget.getExpr());
          if (EvalTreeUtil.findDistinctAggFunction(evalNode).size() > 0) {
            block.namedExprsMgr.resolveExpr(rawTarget.getAlias(), evalNode);
            evaluatedTargets.add(new Target(evalNode, rawTarget.getAlias()));
          }
        } catch (VerifyException ve) {
        }
      }
      groupbyNode.setDistinct(includeDistinctFunction);
      groupbyNode.setTargets(evaluatedTargets.toArray(new Target[evaluatedTargets.size()]));
      groupbyNode.setChild(child);
      groupbyNode.setInSchema(child.getOutSchema());

      block.registerNode(groupbyNode); // this inserted group-by node doesn't pass through preprocessor. So manually added.
      postHook(context, stack, null, groupbyNode);
      return groupbyNode;
    } else {
      return child;
    }
  }

  /*===============================================================================================
    SORT SECTION
  ===============================================================================================*/
  @Override
  public LimitNode visitLimit(PlanContext context, Stack<Expr> stack, Limit limit) throws PlanningException {
    QueryBlock block = context.queryBlock;

    EvalNode firstFetNum;
    LogicalNode child;
    if (limit.getFetchFirstNum().getType() == OpType.Literal) {
      firstFetNum = exprAnnotator.createEvalNode(context.plan, block, limit.getFetchFirstNum());

      ////////////////////////////////////////////////////////
      // Visit and Build Child Plan
      ////////////////////////////////////////////////////////
      stack.push(limit);
      child = visit(context, stack, limit.getChild());
      stack.pop();
      ////////////////////////////////////////////////////////
    } else {
      ExprNormalizedResult normalizedResult = normalizer.normalize(context, limit.getFetchFirstNum());
      String referName = block.namedExprsMgr.addExpr(normalizedResult.baseExpr);
      block.namedExprsMgr.addNamedExprArray(normalizedResult.aggExprs);
      block.namedExprsMgr.addNamedExprArray(normalizedResult.scalarExprs);

      ////////////////////////////////////////////////////////
      // Visit and Build Child Plan
      ////////////////////////////////////////////////////////
      stack.push(limit);
      child = visit(context, stack, limit.getChild());
      stack.pop();
      ////////////////////////////////////////////////////////


      // Consider the following query:
      //
      // SELECT one + two AS total ... FROM ... LIMIT total + 10;
      //
      // "total + 10" cannot be resolved in ScanNode. "total + 10" should be resolved in some of the upper nodes.
      // So, we have to check if the reference is resolved. If not, it annotates the expression here.
      if (block.namedExprsMgr.isResolved(referName)) {
        firstFetNum = block.namedExprsMgr.getTarget(referName).getEvalTree();
      } else {
        NamedExpr namedExpr = block.namedExprsMgr.getNamedExpr(referName);
        firstFetNum = exprAnnotator.createEvalNode(context.plan, block, namedExpr.getExpr());
        block.namedExprsMgr.resolveExpr(referName, firstFetNum);
      }
    }

    LimitNode limitNode = block.getNodeFromExpr(limit);
    limitNode.setFetchFirst(firstFetNum.terminate(null).asInt8());
    limitNode.setChild(child);
    limitNode.setInSchema(child.getOutSchema());
    limitNode.setOutSchema(child.getOutSchema());
    return limitNode;
  }

  @Override
  public SortNode visitSort(PlanContext context, Stack<Expr> stack, Sort sort) throws PlanningException {
    QueryBlock block = context.queryBlock;

    int sortKeyNum = sort.getSortSpecs().length;
    Sort.SortSpec[] sortSpecs = sort.getSortSpecs();
    String [] referNames = new String[sortKeyNum];

    ExprNormalizedResult [] normalizedExprList = new ExprNormalizedResult[sortKeyNum];
    for (int i = 0; i < sortKeyNum; i++) {
      normalizedExprList[i] = normalizer.normalize(context, sortSpecs[i].getKey());
    }
    for (int i = 0; i < sortKeyNum; i++) {
      referNames[i] = block.namedExprsMgr.addExpr(normalizedExprList[i].baseExpr);
      block.namedExprsMgr.addNamedExprArray(normalizedExprList[i].aggExprs);
      block.namedExprsMgr.addNamedExprArray(normalizedExprList[i].scalarExprs);
    }

    ////////////////////////////////////////////////////////
    // Visit and Build Child Plan
    ////////////////////////////////////////////////////////
    stack.push(sort);
    LogicalNode child = visit(context, stack, sort.getChild());
    child = insertGroupbyNodeIfUnresolved(context, child, stack);
    stack.pop();
    ////////////////////////////////////////////////////////

    // Building sort keys
    Column column;
    SortSpec [] annotatedSortSpecs = new SortSpec[sortKeyNum];
    for (int i = 0; i < sortKeyNum; i++) {
      if (block.namedExprsMgr.isResolved(referNames[i])) {
        column = block.namedExprsMgr.getTarget(referNames[i]).getNamedColumn();
      } else {
        throw new IllegalStateException("Unexpected State: " + TUtil.arrayToString(sortSpecs));
      }
      annotatedSortSpecs[i] = new SortSpec(column, sortSpecs[i].isAscending(), sortSpecs[i].isNullFirst());
    }

    SortNode sortNode = block.getNodeFromExpr(sort);
    sortNode.setSortSpecs(annotatedSortSpecs);

    // 4. Set Child Plan, Update Input/Output Schemas:
    sortNode.setChild(child);
    sortNode.setInSchema(child.getOutSchema());
    sortNode.setOutSchema(child.getOutSchema());

    return sortNode;
  }

  /*===============================================================================================
    GROUP BY SECTION
   ===============================================================================================*/

  @Override
  public LogicalNode visitHaving(PlanContext context, Stack<Expr> stack, Having expr) throws PlanningException {
    QueryBlock block = context.queryBlock;

    ExprNormalizedResult normalizedResult = normalizer.normalize(context, expr.getQual());
    String referName = block.namedExprsMgr.addExpr(normalizedResult.baseExpr);
    block.namedExprsMgr.addNamedExprArray(normalizedResult.aggExprs);
    block.namedExprsMgr.addNamedExprArray(normalizedResult.scalarExprs);

    ////////////////////////////////////////////////////////
    // Visit and Build Child Plan
    ////////////////////////////////////////////////////////
    stack.push(expr);
    LogicalNode child = visit(context, stack, expr.getChild());
    stack.pop();
    ////////////////////////////////////////////////////////

    // Consider the following query:
    //
    // SELECT sum(avg) AS total ... FROM ... WHERE total > 2;
    //
    // "total" cannot be resolved in GroupByNode. "total" should be resolved in the upper nodes.
    // So, we have to check if the reference is resolved. If not, it annotates the expression here.
    EvalNode havingCondition;
    if (block.namedExprsMgr.isResolved(referName)) {
      havingCondition = block.namedExprsMgr.getTarget(referName).getEvalTree();
    } else {
      NamedExpr namedExpr = block.namedExprsMgr.getNamedExpr(referName);
      havingCondition = exprAnnotator.createEvalNode(context.plan, block, namedExpr.getExpr());
      block.namedExprsMgr.resolveExpr(referName, havingCondition);
    }

    HavingNode having = new HavingNode(context.plan.newPID());
    having.setQual(havingCondition);
    having.setInSchema(child.getOutSchema());
    having.setOutSchema(child.getOutSchema());
    having.setChild(child);
    return having;
  }

  @Override
  public LogicalNode visitGroupBy(PlanContext context, Stack<Expr> stack, Aggregation aggregation)
      throws PlanningException {

    // Initialization Phase:
    LogicalPlan plan = context.plan;
    QueryBlock block = context.queryBlock;

    // Normalize grouping keys and add normalized grouping keys to NamedExprManager
    int groupingKeyNum = aggregation.getGroupSet()[0].getGroupingSets().length;
    ExprNormalizedResult [] normalizedResults = new ExprNormalizedResult[groupingKeyNum];
    for (int i = 0; i < groupingKeyNum; i++) {
      Expr groupingKey = aggregation.getGroupSet()[0].getGroupingSets()[i];
      normalizedResults[i] = normalizer.normalize(context, groupingKey);
    }
    String [] groupingKeyRefNames = new String[groupingKeyNum];
    for (int i = 0; i < groupingKeyNum; i++) {
      groupingKeyRefNames[i] = block.namedExprsMgr.addExpr(normalizedResults[i].baseExpr);
      block.namedExprsMgr.addNamedExprArray(normalizedResults[i].aggExprs);
      block.namedExprsMgr.addNamedExprArray(normalizedResults[i].scalarExprs);
    }

    ////////////////////////////////////////////////////////
    // Visit and Build Child Plan
    ////////////////////////////////////////////////////////
    stack.push(aggregation);
    LogicalNode child = visit(context, stack, aggregation.getChild());
    stack.pop();
    ////////////////////////////////////////////////////////

    Set<Target> evaluatedTargets = new LinkedHashSet<Target>();
    boolean includeDistinctFunction = false;
    for (NamedExpr rawTarget : block.namedExprsMgr.getAllNamedExprs()) {
      try {
        includeDistinctFunction = PlannerUtil.existsDistinctAggregationFunction(rawTarget.getExpr());
        EvalNode evalNode = exprAnnotator.createEvalNode(context.plan, context.queryBlock, rawTarget.getExpr());
        if (EvalTreeUtil.findDistinctAggFunction(evalNode).size() > 0) {
          block.namedExprsMgr.resolveExpr(rawTarget.getAlias(), evalNode);
          evaluatedTargets.add(new Target(evalNode, rawTarget.getAlias()));
        }
      } catch (VerifyException ve) {
      }
    }

    // 3. Build This Plan:
    Aggregation.GroupElement [] groupElements = aggregation.getGroupSet();

    if (groupElements[0].getType() == GroupType.OrdinaryGroup) { // for group-by
      Column [] groupingColumns = new Column[aggregation.getGroupSet()[0].getGroupingSets().length];
      for (int i = 0; i < groupingColumns.length; i++) {
        if (block.namedExprsMgr.isResolved(groupingKeyRefNames[i])) {
          groupingColumns[i] = block.namedExprsMgr.getTarget(groupingKeyRefNames[i]).getNamedColumn();
        } else {
          throw new PlanningException("Each grouping column expression must be a scalar expression.");
        }
      }

      GroupbyNode groupingNode = context.queryBlock.getNodeFromExpr(aggregation);
      groupingNode.setGroupingColumns(groupingColumns);
      groupingNode.setDistinct(includeDistinctFunction);

      List<Target> targets = new ArrayList<Target>();

      for (Column column : groupingColumns) {
        if (child.getOutSchema().contains(column)) {
          targets.add(new Target(new FieldEval(child.getOutSchema().getColumn(column))));
        }
      }

      targets.addAll(evaluatedTargets);
      groupingNode.setTargets(targets.toArray(new Target[targets.size()]));
      // 4. Set Child Plan and Update Input Schemes Phase
      groupingNode.setChild(child);
      block.registerNode(groupingNode);
      groupingNode.setInSchema(child.getOutSchema());

      // 5. Update Output Schema and Targets for Upper Plan

      return groupingNode;

    } else {
      throw new InvalidQueryException("Not support grouping");
    }
  }

  public static final Column[] ALL= Lists.newArrayList().toArray(new Column[0]);

  public static List<Column[]> generateCuboids(Column[] columns) {
    int numCuboids = (int) Math.pow(2, columns.length);
    int maxBits = columns.length;

    List<Column[]> cube = Lists.newArrayList();
    List<Column> cuboidCols;

    cube.add(ALL);
    for (int cuboidId = 1; cuboidId < numCuboids; cuboidId++) {
      cuboidCols = Lists.newArrayList();
      for (int j = 0; j < maxBits; j++) {
        int bit = 1 << j;
        if ((cuboidId & bit) == bit) {
          cuboidCols.add(columns[j]);
        }
      }
      cube.add(cuboidCols.toArray(new Column[cuboidCols.size()]));
    }
    return cube;
  }

  @Override
  public SelectionNode visitFilter(PlanContext context, Stack<Expr> stack, Selection selection)
      throws PlanningException {
    QueryBlock block = context.queryBlock;

    ExprNormalizedResult normalizedResult = normalizer.normalize(context, selection.getQual());
    block.namedExprsMgr.addReferences(normalizedResult.baseExpr);
    if (normalizedResult.aggExprs.size() > 0 || normalizedResult.scalarExprs.size() > 0) {
      throw new VerifyException("Filter condition cannot include aggregation function");
    }

    ////////////////////////////////////////////////////////
    // Visit and Build Child Plan
    ////////////////////////////////////////////////////////
    stack.push(selection);
    LogicalNode child = visit(context, stack, selection.getChild());
    stack.pop();
    ////////////////////////////////////////////////////////

    // Create EvalNode for a search condition.
    EvalNode searchCondition = exprAnnotator.createEvalNode(context.plan, block, selection.getQual());
    EvalNode simplified = AlgebraicUtil.eliminateConstantExprs(searchCondition);

    SelectionNode selectionNode = context.queryBlock.getNodeFromExpr(selection);
    selectionNode.setQual(simplified);
    selectionNode.setChild(child);
    selectionNode.setInSchema(child.getOutSchema());
    selectionNode.setOutSchema(child.getOutSchema());

    // 5. update block information:
    block.registerNode(selectionNode);

    return selectionNode;
  }

  /*===============================================================================================
    JOIN SECTION
   ===============================================================================================*/

  @Override
  public LogicalNode visitJoin(PlanContext context, Stack<Expr> stack, Join join)
      throws PlanningException {
    // Phase 1: Init
    LogicalPlan plan = context.plan;
    QueryBlock block = context.queryBlock;

    if (join.hasQual()) {
      ExprNormalizedResult normalizedResult = normalizer.normalize(context, join.getQual());
      block.namedExprsMgr.addReferences(normalizedResult.baseExpr);
      if (normalizedResult.aggExprs.size() > 0 || normalizedResult.scalarExprs.size() > 0) {
        throw new VerifyException("Filter condition cannot include aggregation function");
      }
    }

    ////////////////////////////////////////////////////////
    // Visit and Build Child Plan
    ////////////////////////////////////////////////////////
    stack.push(join);
    LogicalNode left = visit(context, stack, join.getLeft());
    LogicalNode right = visit(context, stack, join.getRight());
    stack.pop();
    ////////////////////////////////////////////////////////


    JoinNode joinNode = context.queryBlock.getNodeFromExpr(join);
    joinNode.setJoinType(join.getJoinType());
    joinNode.setLeftChild(left);
    joinNode.setRightChild(right);

    // Set A merged input schema
    Schema merged;
    if (join.isNatural()) {
      merged = getNaturalJoinSchema(left, right);
    } else {
      merged = SchemaUtil.merge(left.getOutSchema(), right.getOutSchema());
    }
    joinNode.setInSchema(merged);

    // Create EvalNode for a search condition.
    EvalNode joinCondition = null;
    if (join.hasQual()) {
      EvalNode evalNode = exprAnnotator.createEvalNode(context.plan, block, join.getQual());
      joinCondition = AlgebraicUtil.eliminateConstantExprs(evalNode);
    }

    EvalNode evalNode;
    List<Expr> newlyEvaluatedExprs = TUtil.newList();
    for (Iterator<NamedExpr> it = block.namedExprsMgr.getUnresolvedExprs(); it.hasNext();) {
      NamedExpr namedExpr = it.next();
      try {
        evalNode = exprAnnotator.createEvalNode(plan, block, namedExpr.getExpr());
        if (LogicalPlanner.checkIfBeEvaluatedAtJoin(block, evalNode, joinNode, stack.peek().getType() != OpType.Join)) {
          block.namedExprsMgr.resolveExpr(namedExpr.getAlias(), evalNode);
          newlyEvaluatedExprs.add(namedExpr.getExpr());
        }
      } catch (VerifyException ve) {}
    }

    List<Target> targets = TUtil.newList(PlannerUtil.schemaToTargets(merged));

    for (Expr newAddedExpr : newlyEvaluatedExprs) {
      targets.add(block.namedExprsMgr.getTarget(newAddedExpr, true));
    }
    joinNode.setTargets(targets.toArray(new Target[targets.size()]));

    // Determine join conditions
    if (join.isNatural()) { // if natural join, it should have the equi-join conditions by common column names
      Schema leftSchema = joinNode.getLeftChild().getInSchema();
      Schema rightSchema = joinNode.getRightChild().getInSchema();
      Schema commons = SchemaUtil.getNaturalJoinColumns(leftSchema, rightSchema);
      EvalNode njCond = getNaturalJoinCondition(leftSchema, rightSchema, commons);
      joinNode.setJoinQual(njCond);
    } else if (join.hasQual()) { // otherwise, the given join conditions are set
      joinNode.setJoinQual(joinCondition);
    }

    return joinNode;
  }

  private static Schema getNaturalJoinSchema(LogicalNode left, LogicalNode right) {
    Schema joinSchema = new Schema();
    Schema commons = SchemaUtil.getNaturalJoinColumns(left.getOutSchema(), right.getOutSchema());
    joinSchema.addColumns(commons);
    for (Column c : left.getOutSchema().getColumns()) {
      if (!joinSchema.contains(c.getQualifiedName())) {
        joinSchema.addColumn(c);
      }
    }

    for (Column c : right.getOutSchema().getColumns()) {
      if (!joinSchema.contains(c.getQualifiedName())) {
        joinSchema.addColumn(c);
      }
    }
    return joinSchema;
  }

  private static EvalNode getNaturalJoinCondition(Schema outer, Schema inner, Schema commons) {
    EvalNode njQual = null;
    EvalNode equiQual;

    Column leftJoinKey;
    Column rightJoinKey;
    for (Column common : commons.getColumns()) {
      leftJoinKey = outer.getColumnByName(common.getColumnName());
      rightJoinKey = inner.getColumnByName(common.getColumnName());
      equiQual = new BinaryEval(EvalType.EQUAL,
          new FieldEval(leftJoinKey), new FieldEval(rightJoinKey));
      if (njQual == null) {
        njQual = equiQual;
      } else {
        njQual = new BinaryEval(EvalType.AND, njQual, equiQual);
      }
    }

    return njQual;
  }

  private LogicalNode createCartesianProduct(PlanContext context, LogicalNode left, LogicalNode right)
      throws PlanningException {
    LogicalPlan plan = context.plan;
    QueryBlock block = context.queryBlock;

    EvalNode evalNode;
    List<Expr> newlyEvaluatedExprs = TUtil.newList();
    for (Iterator<NamedExpr> it = block.namedExprsMgr.getUnresolvedExprs(); it.hasNext();) {
      NamedExpr namedExpr = it.next();
      try {
        evalNode = exprAnnotator.createEvalNode(plan, block, namedExpr.getExpr());
        if (EvalTreeUtil.findDistinctAggFunction(evalNode).size() == 0) {
          block.namedExprsMgr.resolveExpr(namedExpr.getAlias(), evalNode);
          newlyEvaluatedExprs.add(namedExpr.getExpr());
        }
      } catch (VerifyException ve) {}
    }

    Schema merged = SchemaUtil.merge(left.getOutSchema(), right.getOutSchema());
    List<Target> targets = TUtil.newList(PlannerUtil.schemaToTargets(merged));
    for (Expr newAddedExpr : newlyEvaluatedExprs) {
      targets.add(block.namedExprsMgr.getTarget(newAddedExpr, true));
    }

    JoinNode join = new JoinNode(plan.newPID(), JoinType.CROSS, left, right);
    join.setTargets(targets.toArray(new Target[targets.size()]));
    join.setInSchema(merged);
    return join;
  }

  @Override
  public LogicalNode visitRelationList(PlanContext context, Stack<Expr> stack, RelationList relations)
      throws PlanningException {

    LogicalNode current = visit(context, stack, relations.getRelations()[0]);

    LogicalNode left;
    LogicalNode right;
    if (relations.size() > 1) {

      for (int i = 1; i < relations.size(); i++) {
        left = current;
        right = visit(context, stack, relations.getRelations()[i]);
        current = createCartesianProduct(context, left, right);
      }
    }
    context.queryBlock.registerNode(current);

    return current;
  }

  @Override
  public ScanNode visitRelation(PlanContext context, Stack<Expr> stack, Relation expr)
      throws PlanningException {
    QueryBlock block = context.queryBlock;

    ScanNode scanNode = block.getNodeFromExpr(expr);
    updatePhysicalInfo(scanNode.getTableDesc());

    // Add additional expressions required in upper nodes.
    Set<Expr> newlyEvaluatedExprs = new LinkedHashSet<Expr>();
    for (NamedExpr rawTarget : block.namedExprsMgr.getAllNamedExprs()) {
      try {
        EvalNode evalNode = exprAnnotator.createEvalNode(context.plan, context.queryBlock, rawTarget.getExpr());
        if (checkIfBeEvaluatedAtRelation(block, evalNode, scanNode)) {
          block.namedExprsMgr.resolveExpr(rawTarget.getAlias(), evalNode);
          newlyEvaluatedExprs.add(rawTarget.getExpr()); // newly added exr
        }
      } catch (VerifyException ve) {
      }
    }

    // Assume that each unique expr is evaluated once.
    List<Target> targets = new ArrayList<Target>();
    for (Column column : scanNode.getInSchema().getColumns()) {
      ColumnReferenceExpr columnRef = new ColumnReferenceExpr(column.getQualifier(), column.getColumnName());
      if (block.namedExprsMgr.contains(columnRef)) {
        String referenceName = block.namedExprsMgr.getName(columnRef);
        targets.add(new Target(new FieldEval(column), referenceName));
        newlyEvaluatedExprs.remove(columnRef);
      } else {
        targets.add(new Target(new FieldEval(column)));
      }
    }

    for (Expr newAddedExpr : newlyEvaluatedExprs) {
      targets.add(block.namedExprsMgr.getTarget(newAddedExpr, true));
    }

    scanNode.setTargets(targets.toArray(new Target[targets.size()]));

    return scanNode;
  }

  private void updatePhysicalInfo(TableDesc desc) {
    if (desc.getPath() != null) {
      try {
        FileSystem fs = desc.getPath().getFileSystem(new Configuration());
        FileStatus status = fs.getFileStatus(desc.getPath());
        if (desc.getStats() != null && (status.isDirectory() || status.isFile())) {
          ContentSummary summary = fs.getContentSummary(desc.getPath());
          if (summary != null) {
            long volume = summary.getLength();
            desc.getStats().setNumBytes(volume);
          }
        }
      } catch (Throwable t) {
        LOG.warn(t);
      }
    }
  }

  public TableSubQueryNode visitTableSubQuery(PlanContext context, Stack<Expr> stack, TablePrimarySubQuery expr)
      throws PlanningException {
    QueryBlock block = context.queryBlock;

    QueryBlock childBlock = context.plan.getBlock(context.plan.getBlockNameByExpr(expr.getSubQuery()));
    PlanContext newContext = new PlanContext(context, childBlock);
    LogicalNode child = visit(newContext, new Stack<Expr>(), expr.getSubQuery());
    TableSubQueryNode subQueryNode = context.queryBlock.getNodeFromExpr(expr);
    context.plan.connectBlocks(childBlock, context.queryBlock, BlockType.TableSubQuery);
    subQueryNode.setSubQuery(child);

    // Add additional expressions required in upper nodes.
    Set<Expr> newlyEvaluatedExprs = new LinkedHashSet<Expr>();
    for (NamedExpr rawTarget : block.namedExprsMgr.getAllNamedExprs()) {
      try {
        EvalNode evalNode = exprAnnotator.createEvalNode(context.plan, context.queryBlock, rawTarget.getExpr());
        if (checkIfBeEvaluatedAtRelation(block, evalNode, subQueryNode)) {
          block.namedExprsMgr.resolveExpr(rawTarget.getAlias(), evalNode);
          newlyEvaluatedExprs.add(rawTarget.getExpr()); // newly added exr
        }
      } catch (VerifyException ve) {
      }
    }

    // Assume that each unique expr is evaluated once.
    List<Target> targets = new ArrayList<Target>();
    for (Column column : subQueryNode.getInSchema().getColumns()) {
      ColumnReferenceExpr columnRef = new ColumnReferenceExpr(column.getQualifier(), column.getColumnName());
      if (block.namedExprsMgr.contains(columnRef)) {
        String referenceName = block.namedExprsMgr.getName(columnRef);
        targets.add(new Target(new FieldEval(column), referenceName));
        newlyEvaluatedExprs.remove(columnRef);
      } else {
        targets.add(new Target(new FieldEval(column)));
      }
    }

    for (Expr newAddedExpr : newlyEvaluatedExprs) {
      targets.add(block.namedExprsMgr.getTarget(newAddedExpr, true));
    }

    subQueryNode.setTargets(targets.toArray(new Target[targets.size()]));

    return subQueryNode;
  }

    /*===============================================================================================
    SET OPERATION SECTION
   ===============================================================================================*/

  @Override
  public LogicalNode visitUnion(PlanContext context, Stack<Expr> stack, SetOperation setOperation)
      throws PlanningException {
    return buildSetPlan(context, stack, setOperation);
  }

  @Override
  public LogicalNode visitExcept(PlanContext context, Stack<Expr> stack, SetOperation setOperation)
      throws PlanningException {
    return buildSetPlan(context, stack, setOperation);
  }

  @Override
  public LogicalNode visitIntersect(PlanContext context, Stack<Expr> stack, SetOperation setOperation)
      throws PlanningException {
    return buildSetPlan(context, stack, setOperation);
  }

  private LogicalNode buildSetPlan(PlanContext context, Stack<Expr> stack, SetOperation setOperation)
      throws PlanningException {

    // 1. Init Phase
    LogicalPlan plan = context.plan;
    QueryBlock block = context.queryBlock;

    ////////////////////////////////////////////////////////
    // Visit and Build Left Child Plan
    ////////////////////////////////////////////////////////
    QueryBlock leftBlock = context.plan.getBlockByExpr(setOperation.getLeft());
    PlanContext leftContext = new PlanContext(context, leftBlock);
    stack.push(setOperation);
    LogicalNode leftChild = visit(leftContext, new Stack<Expr>(), setOperation.getLeft());
    stack.pop();
    // Connect left child and current blocks
    context.plan.connectBlocks(leftContext.queryBlock, context.queryBlock, BlockType.TableSubQuery);

    ////////////////////////////////////////////////////////
    // Visit and Build Right Child Plan
    ////////////////////////////////////////////////////////
    QueryBlock rightBlock = context.plan.getBlockByExpr(setOperation.getRight());
    PlanContext rightContext = new PlanContext(context, rightBlock);
    stack.push(setOperation);
    LogicalNode rightChild = visit(rightContext, new Stack<Expr>(), setOperation.getRight());
    stack.pop();
    // Connect right child and current blocks
    context.plan.connectBlocks(rightContext.queryBlock, context.queryBlock, BlockType.TableSubQuery);

    BinaryNode setOp;
    if (setOperation.getType() == OpType.Union) {
      setOp = new UnionNode(plan.newPID());
    } else if (setOperation.getType() == OpType.Except) {
      setOp = new ExceptNode(plan.newPID(), leftChild, rightChild);
    } else if (setOperation.getType() == OpType.Intersect) {
      setOp = new IntersectNode(plan.newPID(), leftChild, rightChild);
    } else {
      throw new VerifyException("Invalid Type: " + setOperation.getType());
    }
    setOp.setLeftChild(leftChild);
    setOp.setRightChild(rightChild);

    // An union statement can be derived from two query blocks.
    // For one union statement between both relations, we can ensure that each corresponding data domain of both
    // relations are the same. However, if necessary, the schema of left query block will be used as a base schema.
    Target [] leftStrippedTargets = PlannerUtil.stripTarget(
        PlannerUtil.schemaToTargets(leftBlock.getRoot().getOutSchema()));

    Schema outSchema = PlannerUtil.targetToSchema(leftStrippedTargets);
    setOp.setInSchema(leftChild.getOutSchema());
    setOp.setOutSchema(outSchema);

    return setOp;
  }

  /*===============================================================================================
    INSERT SECTION
   ===============================================================================================*/

  public LogicalNode visitInsert(PlanContext context, Stack<Expr> stack, Insert expr) throws PlanningException {
    stack.push(expr);
    QueryBlock newQueryBlock = context.plan.getBlockByExpr(expr.getSubQuery());
    PlanContext newContext = new PlanContext(context, newQueryBlock);
    Stack<Expr> subStack = new Stack<Expr>();
    LogicalNode subQuery = visit(newContext, subStack, expr.getSubQuery());
    context.plan.connectBlocks(newQueryBlock, context.queryBlock, BlockType.TableSubQuery);
    stack.pop();

    InsertNode insertNode = null;
    if (expr.hasTableName()) {
      TableDesc desc = catalog.getTableDesc(expr.getTableName());
      context.queryBlock.addRelation(new ScanNode(context.plan.newPID(), desc));

      Schema targetSchema = new Schema();
      if (expr.hasTargetColumns()) {
        // INSERT OVERWRITE INTO TABLE tbl(col1 type, col2 type) SELECT ...
        String [] targetColumnNames = expr.getTargetColumns();
        for (int i = 0; i < targetColumnNames.length; i++) {
          Column targetColumn = context.plan.resolveColumn(context.queryBlock,
              new ColumnReferenceExpr(targetColumnNames[i]));
          targetSchema.addColumn(targetColumn);
        }
      } else {
        // use the output schema of select clause as target schema
        // if didn't specific target columns like the way below,
        // INSERT OVERWRITE INTO TABLE tbl SELECT ...
        Schema targetTableSchema = desc.getSchema();
        for (int i = 0; i < subQuery.getOutSchema().getColumnNum(); i++) {
          targetSchema.addColumn(targetTableSchema.getColumn(i));
        }
      }

      insertNode = context.queryBlock.getNodeFromExpr(expr);
      insertNode.setTargetTableDesc(desc);
      insertNode.setSubQuery(subQuery);
      insertNode.setTargetSchema(targetSchema);
      insertNode.setOutSchema(targetSchema);
    }

    if (expr.hasLocation()) {
      insertNode = context.queryBlock.getNodeFromExpr(expr);
      insertNode.setTargetLocation(new Path(expr.getLocation()));
      insertNode.setSubQuery(subQuery);
      if (expr.hasStorageType()) {
        insertNode.setStorageType(CatalogUtil.getStoreType(expr.getStorageType()));
      }
      if (expr.hasParams()) {
        Options options = new Options();
        options.putAll(expr.getParams());
        insertNode.setOptions(options);
      }
    }

    insertNode.setOverwrite(expr.isOverwrite());

    return insertNode;
  }

  /*===============================================================================================
    Data Definition Language (DDL) SECTION
   ===============================================================================================*/

  @Override
  public LogicalNode visitCreateTable(PlanContext context, Stack<Expr> stack, CreateTable expr)
      throws PlanningException {

    String tableName = expr.getTableName();

    if (expr.hasSubQuery()) {
      stack.add(expr);
      LogicalNode subQuery = visit(context, stack, expr.getSubQuery());
      stack.pop();
      StoreTableNode storeNode = new StoreTableNode(context.plan.newPID(), tableName);
      storeNode.setCreateTable();
      storeNode.setChild(subQuery);

      storeNode.setInSchema(subQuery.getOutSchema());
      if(!expr.hasTableElements()) {
        // CREATE TABLE tbl AS SELECT ...
        expr.setTableElements(convertSchemaToColumns(subQuery.getOutSchema()));
      }
      // else CREATE TABLE tbl(col1 type, col2 type) AS SELECT ...
      storeNode.setOutSchema(convertColumnsToSchema(expr.getTableElements()));

      if (expr.hasStorageType()) {
        storeNode.setStorageType(CatalogUtil.getStoreType(expr.getStorageType()));
      } else {
        // default type
        storeNode.setStorageType(CatalogProtos.StoreType.CSV);
      }

      if (expr.hasParams()) {
        Options options = new Options();
        options.putAll(expr.getParams());
        storeNode.setOptions(options);
      }

      if (expr.hasPartition()) {
        storeNode.setPartitionMethod(getPartitionMethod(context, expr.getTableName(), expr.getPartition()));
      }

      return storeNode;
    } else {
<<<<<<< HEAD
      Schema tableSchema = convertColumnsToSchema(expr.getTableElements());
=======
      Schema tableSchema;
      boolean mergedPartition = false;
      if (expr.hasPartition()) {
        if (expr.getPartition().getPartitionType().equals(PartitionType.COLUMN)) {
          if (((ColumnPartition)expr.getPartition()).isOmitValues()) {
            mergedPartition = true;
          }
        } else {
          throw new PlanningException(String.format("Not supported PartitonType: %s",
              expr.getPartition().getPartitionType()));
        }
      }

      if (mergedPartition) {
        ColumnDefinition [] merged = TUtil.concat(expr.getTableElements(),
            ((ColumnPartition)expr.getPartition()).getColumns());
        tableSchema = convertTableElementsSchema(merged);
      } else {
        tableSchema = convertTableElementsSchema(expr.getTableElements());
      }
>>>>>>> ebb12b7d

      CreateTableNode createTableNode = context.queryBlock.getNodeFromExpr(expr);
      createTableNode.setTableName(expr.getTableName());
      createTableNode.setSchema(tableSchema);

      if (expr.isExternal()) {
        createTableNode.setExternal(true);
      }

      if (expr.hasStorageType()) {
        createTableNode.setStorageType(CatalogUtil.getStoreType(expr.getStorageType()));
      } else {
        // default type
        // TODO - it should be configurable.
        createTableNode.setStorageType(CatalogProtos.StoreType.CSV);
      }

      if (expr.hasParams()) {
        Options options = new Options();
        options.putAll(expr.getParams());
        createTableNode.setOptions(options);
      }

      if (expr.hasLocation()) {
        createTableNode.setPath(new Path(expr.getLocation()));
      }

      if (expr.hasPartition()) {
        if (expr.getPartition().getPartitionType().equals(PartitionType.COLUMN)) {
          createTableNode.setPartitionMethod(getPartitionMethod(context, expr.getTableName(), expr.getPartition()));
        } else {
          throw new PlanningException(String.format("Not supported PartitonType: %s",
              expr.getPartition().getPartitionType()));
        }
      }

      return createTableNode;
    }
  }

  /**
   * convert PartitionMethodDescExpr into PartitionMethod.
   *
   * @param context
   * @param expr
   * @return
   * @throws PlanningException
   */
<<<<<<< HEAD
  private PartitionMethodDesc getPartitionMethod(PlanContext context,
                                                 String tableName,
                                                 CreateTable.PartitionMethodDescExpr expr)
      throws PlanningException {

    PartitionMethodDesc partitionMethodDesc = new PartitionMethodDesc();
    partitionMethodDesc.setTableId(tableName);
=======
  private PartitionDesc convertTableElementsPartition(PlanContext context,
                                                      CreateTable expr) throws PlanningException {
    Schema schema = convertTableElementsSchema(expr.getTableElements());
    PartitionDesc partitionDesc = null;
    List<Specifier> specifiers = null;
    if (expr.hasPartition()) {
      partitionDesc = new PartitionDesc();
      specifiers = TUtil.newList();

      partitionDesc.setPartitionsType(CatalogProtos.PartitionsType.valueOf(expr.getPartition()
          .getPartitionType().name()));

      if (expr.getPartition().getPartitionType().equals(PartitionType.HASH)) {
        CreateTable.HashPartition hashPartition = expr.getPartition();

        partitionDesc.setColumns(convertTableElementsColumns(expr.getTableElements()
            , hashPartition.getColumns()));

        if (hashPartition.getColumns() != null) {
          if (hashPartition.getQuantifier() != null) {
            String quantity = ((LiteralValue)hashPartition.getQuantifier()).getValue();
            partitionDesc.setNumPartitions(Integer.parseInt(quantity));
          }

          if (hashPartition.getSpecifiers() != null) {
            for(CreateTable.PartitionSpecifier eachSpec: hashPartition.getSpecifiers()) {
              specifiers.add(new Specifier(eachSpec.getName()));
            }
          }

          if (specifiers.isEmpty() && partitionDesc.getNumPartitions() > 0) {
            for (int i = 0; i < partitionDesc.getNumPartitions(); i++) {
              String partitionName = partitionDesc.getPartitionsType().name() + "_" + expr
                  .getTableName() + "_" + i;
              specifiers.add(new Specifier(partitionName));
            }
          }

          if (!specifiers.isEmpty())
            partitionDesc.setSpecifiers(specifiers);
        }
      } else if (expr.getPartition().getPartitionType().equals(PartitionType.LIST)) {
        CreateTable.ListPartition listPartition = expr.getPartition();

        partitionDesc.setColumns(convertTableElementsColumns(expr.getTableElements()
            , listPartition.getColumns()));

        if (listPartition.getSpecifiers() != null) {
          StringBuffer sb = new StringBuffer();

          for(CreateTable.ListPartitionSpecifier eachSpec: listPartition.getSpecifiers()) {
            Specifier specifier = new Specifier(eachSpec.getName());
            sb.delete(0, sb.length());
            for(Expr eachExpr : eachSpec.getValueList().getValues()) {
              context.queryBlock.setSchema(schema);
              EvalNode eval = exprAnnotator.createEvalNode(context.plan, context.queryBlock, eachExpr);
              if(sb.length() > 1)
                sb.append(",");

              sb.append(eval.toString());
            }
            specifier.setExpressions(sb.toString());
            specifiers.add(specifier);
          }
          if (!specifiers.isEmpty())
            partitionDesc.setSpecifiers(specifiers);
        }
      } else if (expr.getPartition().getPartitionType().equals(PartitionType.RANGE)) {
        CreateTable.RangePartition rangePartition = expr.getPartition();

        partitionDesc.setColumns(convertTableElementsColumns(expr.getTableElements()
            , rangePartition.getColumns()));

        if (rangePartition.getSpecifiers() != null) {
          for(CreateTable.RangePartitionSpecifier eachSpec: rangePartition.getSpecifiers()) {
            Specifier specifier = new Specifier();

            if (eachSpec.getName() != null)
              specifier.setName(eachSpec.getName());

            if (eachSpec.getEnd() != null) {
              context.queryBlock.setSchema(schema);
              EvalNode eval = exprAnnotator.createEvalNode(context.plan, context.queryBlock, eachSpec.getEnd());
              specifier.setExpressions(eval.toString());
            }
>>>>>>> ebb12b7d

    if(expr.getPartitionType() == PartitionType.COLUMN) {
      CreateTable.ColumnPartition partition = (CreateTable.ColumnPartition) expr;
      String partitionExpression = Joiner.on(',').join(partition.getColumns());
      partitionMethodDesc.setPartitionType(CatalogProtos.PartitionType.COLUMN);
      partitionMethodDesc.setExpression(partitionExpression);
      partitionMethodDesc.setExpressionSchema(convertColumnsToSchema(partition.getColumns()));
    } else {
      throw new PlanningException(String.format("Not supported PartitonType: %s",
          expr.getPartitionType()));
    }
    return partitionMethodDesc;
  }


  /**
   * It transforms table definition elements to schema.
   *
   * @param elements to be transformed
   * @return schema transformed from table definition elements
   */
  private Schema convertColumnsToSchema(CreateTable.ColumnDefinition[] elements) {
    Schema schema = new Schema();

    for (CreateTable.ColumnDefinition columnDefinition: elements) {
      schema.addColumn(convertColumn(columnDefinition));
    }

    return schema;
  }


  private ColumnDefinition[] convertSchemaToColumns(Schema schema) {
    List<Column> columns = schema.getColumns();
    ColumnDefinition[] columnDefinitions = new ColumnDefinition[columns.size()];
    for(int i = 0; i < columns.size(); i ++) {
      Column col = columns.get(i);
      columnDefinitions[i] = new ColumnDefinition(col.getColumnName(), col.getDataType().getType().name());
    }

    return columnDefinitions;
  }

  private Collection<Column> convertTableElementsColumns(CreateTable.ColumnDefinition [] elements,
                                                         ColumnReferenceExpr[] references) {
    List<Column> columnList = TUtil.newList();

    for(CreateTable.ColumnDefinition columnDefinition: elements) {
      for(ColumnReferenceExpr eachReference: references) {
        if (columnDefinition.getColumnName().equalsIgnoreCase(eachReference.getName())) {
          columnList.add(convertColumn(columnDefinition));
        }
      }
    }

    return columnList;
  }

  private Column convertColumn(ColumnDefinition columnDefinition) {
    return new Column(columnDefinition.getColumnName(), convertDataType(columnDefinition));
  }

  static TajoDataTypes.DataType convertDataType(DataTypeExpr dataType) {
    TajoDataTypes.Type type = TajoDataTypes.Type.valueOf(dataType.getTypeName());

    TajoDataTypes.DataType.Builder builder = TajoDataTypes.DataType.newBuilder();
    builder.setType(type);
    if (dataType.hasLengthOrPrecision()) {
      builder.setLength(dataType.getLengthOrPrecision());
    }
    return builder.build();
  }


  @Override
  public LogicalNode visitDropTable(PlanContext context, Stack<Expr> stack, DropTable dropTable) {
    DropTableNode dropTableNode = context.queryBlock.getNodeFromExpr(dropTable);
    dropTableNode.set(dropTable.getTableName(), dropTable.isPurge());
    return dropTableNode;
  }

  /*===============================================================================================
    Util SECTION
  ===============================================================================================*/

  public static boolean checkIfBeEvaluatedAtGroupBy(EvalNode evalNode, GroupbyNode groupbyNode) {
    Set<Column> columnRefs = EvalTreeUtil.findDistinctRefColumns(evalNode);

    if (!groupbyNode.getInSchema().containsAll(columnRefs)) {
      return false;
    }

    Set<String> tableIds = Sets.newHashSet();
    // getting distinct table references
    for (Column col : columnRefs) {
      if (!tableIds.contains(col.getQualifier())) {
        tableIds.add(col.getQualifier());
      }
    }

    if (tableIds.size() > 1) {
      return false;
    }

    return true;
  }

  public static boolean checkIfBeEvaluatedAtJoin(QueryBlock block, EvalNode evalNode, JoinNode joinNode,
                                                 boolean isTopMostJoin) {
    Set<Column> columnRefs = EvalTreeUtil.findDistinctRefColumns(evalNode);

    if (EvalTreeUtil.findDistinctAggFunction(evalNode).size() > 0) {
      return false;
    }

    if (!joinNode.getInSchema().containsAll(columnRefs)) {
      return false;
    }

    // When a 'case-when' is used with outer join, the case-when expression must be evaluated
    // at the topmost join operator.
    // TODO - It's also valid that case-when is evalauted at the topmost outer operator.
    //        But, how can we know there is no further outer join operator after this node?
    if (checkCaseWhenWithOuterJoin(block, evalNode, isTopMostJoin)) {
      return true;
    } else {
      return false;
    }
  }

  private static boolean checkCaseWhenWithOuterJoin(QueryBlock block, EvalNode evalNode, boolean isTopMostJoin) {
    if (block.containsJoinType(JoinType.LEFT_OUTER) || block.containsJoinType(JoinType.RIGHT_OUTER)) {
      Collection<CaseWhenEval> caseWhenEvals = EvalTreeUtil.findEvalsByType(evalNode, EvalType.CASE);
      if (caseWhenEvals.size() > 0 && !isTopMostJoin) {
        return false;
      }
    }
    return true;
  }

  public static boolean checkIfBeEvaluatedAtRelation(QueryBlock block, EvalNode evalNode, RelationNode node) {
    Set<Column> columnRefs = EvalTreeUtil.findDistinctRefColumns(evalNode);

    if (EvalTreeUtil.findDistinctAggFunction(evalNode).size() > 0) {
      return false;
    }

    if (node.getInSchema().containsAll(columnRefs)) {
      // Why? - When a {case when} is used with outer join, case when must be evaluated at topmost outer join.
      if (block.containsJoinType(JoinType.LEFT_OUTER) || block.containsJoinType(JoinType.RIGHT_OUTER)) {
        Collection<CaseWhenEval> found = EvalTreeUtil.findEvalsByType(evalNode, EvalType.CASE);
        if (found.size() > 0) {
          return false;
        }
      }
      return true;
    } else {
      return false;
    }
  }

  public static boolean checkIfBeEvaluateAtThis(EvalNode evalNode, LogicalNode node) {
    Set<Column> columnRefs = EvalTreeUtil.findDistinctRefColumns(evalNode);
    if (!node.getInSchema().containsAll(columnRefs)) {
      return false;
    }
    return true;
  }
}<|MERGE_RESOLUTION|>--- conflicted
+++ resolved
@@ -18,11 +18,7 @@
 
 package org.apache.tajo.engine.planner;
 
-<<<<<<< HEAD
 import com.google.common.base.Joiner;
-import com.google.common.base.Preconditions;
-=======
->>>>>>> ebb12b7d
 import com.google.common.collect.Lists;
 import com.google.common.collect.Sets;
 import org.apache.commons.logging.Log;
@@ -35,6 +31,7 @@
 import org.apache.tajo.algebra.*;
 import org.apache.tajo.algebra.CreateTable.ColumnDefinition;
 import org.apache.tajo.catalog.*;
+import org.apache.tajo.catalog.partition.PartitionDesc;
 import org.apache.tajo.catalog.partition.PartitionMethodDesc;
 import org.apache.tajo.catalog.proto.CatalogProtos;
 import org.apache.tajo.common.TajoDataTypes;
@@ -49,6 +46,7 @@
 import java.util.*;
 
 import static org.apache.tajo.algebra.Aggregation.GroupType;
+import static org.apache.tajo.algebra.CreateTable.ColumnPartition;
 import static org.apache.tajo.algebra.CreateTable.PartitionType;
 import static org.apache.tajo.engine.planner.ExprNormalizer.ExprNormalizedResult;
 import static org.apache.tajo.engine.planner.LogicalPlan.BlockType;
@@ -1150,30 +1148,7 @@
 
       return storeNode;
     } else {
-<<<<<<< HEAD
       Schema tableSchema = convertColumnsToSchema(expr.getTableElements());
-=======
-      Schema tableSchema;
-      boolean mergedPartition = false;
-      if (expr.hasPartition()) {
-        if (expr.getPartition().getPartitionType().equals(PartitionType.COLUMN)) {
-          if (((ColumnPartition)expr.getPartition()).isOmitValues()) {
-            mergedPartition = true;
-          }
-        } else {
-          throw new PlanningException(String.format("Not supported PartitonType: %s",
-              expr.getPartition().getPartitionType()));
-        }
-      }
-
-      if (mergedPartition) {
-        ColumnDefinition [] merged = TUtil.concat(expr.getTableElements(),
-            ((ColumnPartition)expr.getPartition()).getColumns());
-        tableSchema = convertTableElementsSchema(merged);
-      } else {
-        tableSchema = convertTableElementsSchema(expr.getTableElements());
-      }
->>>>>>> ebb12b7d
 
       CreateTableNode createTableNode = context.queryBlock.getNodeFromExpr(expr);
       createTableNode.setTableName(expr.getTableName());
@@ -1214,109 +1189,11 @@
     }
   }
 
-  /**
-   * convert PartitionMethodDescExpr into PartitionMethod.
-   *
-   * @param context
-   * @param expr
-   * @return
-   * @throws PlanningException
-   */
-<<<<<<< HEAD
   private PartitionMethodDesc getPartitionMethod(PlanContext context,
                                                  String tableName,
-                                                 CreateTable.PartitionMethodDescExpr expr)
-      throws PlanningException {
-
+                                                 CreateTable.PartitionMethodDescExpr expr) throws PlanningException {
     PartitionMethodDesc partitionMethodDesc = new PartitionMethodDesc();
     partitionMethodDesc.setTableId(tableName);
-=======
-  private PartitionDesc convertTableElementsPartition(PlanContext context,
-                                                      CreateTable expr) throws PlanningException {
-    Schema schema = convertTableElementsSchema(expr.getTableElements());
-    PartitionDesc partitionDesc = null;
-    List<Specifier> specifiers = null;
-    if (expr.hasPartition()) {
-      partitionDesc = new PartitionDesc();
-      specifiers = TUtil.newList();
-
-      partitionDesc.setPartitionsType(CatalogProtos.PartitionsType.valueOf(expr.getPartition()
-          .getPartitionType().name()));
-
-      if (expr.getPartition().getPartitionType().equals(PartitionType.HASH)) {
-        CreateTable.HashPartition hashPartition = expr.getPartition();
-
-        partitionDesc.setColumns(convertTableElementsColumns(expr.getTableElements()
-            , hashPartition.getColumns()));
-
-        if (hashPartition.getColumns() != null) {
-          if (hashPartition.getQuantifier() != null) {
-            String quantity = ((LiteralValue)hashPartition.getQuantifier()).getValue();
-            partitionDesc.setNumPartitions(Integer.parseInt(quantity));
-          }
-
-          if (hashPartition.getSpecifiers() != null) {
-            for(CreateTable.PartitionSpecifier eachSpec: hashPartition.getSpecifiers()) {
-              specifiers.add(new Specifier(eachSpec.getName()));
-            }
-          }
-
-          if (specifiers.isEmpty() && partitionDesc.getNumPartitions() > 0) {
-            for (int i = 0; i < partitionDesc.getNumPartitions(); i++) {
-              String partitionName = partitionDesc.getPartitionsType().name() + "_" + expr
-                  .getTableName() + "_" + i;
-              specifiers.add(new Specifier(partitionName));
-            }
-          }
-
-          if (!specifiers.isEmpty())
-            partitionDesc.setSpecifiers(specifiers);
-        }
-      } else if (expr.getPartition().getPartitionType().equals(PartitionType.LIST)) {
-        CreateTable.ListPartition listPartition = expr.getPartition();
-
-        partitionDesc.setColumns(convertTableElementsColumns(expr.getTableElements()
-            , listPartition.getColumns()));
-
-        if (listPartition.getSpecifiers() != null) {
-          StringBuffer sb = new StringBuffer();
-
-          for(CreateTable.ListPartitionSpecifier eachSpec: listPartition.getSpecifiers()) {
-            Specifier specifier = new Specifier(eachSpec.getName());
-            sb.delete(0, sb.length());
-            for(Expr eachExpr : eachSpec.getValueList().getValues()) {
-              context.queryBlock.setSchema(schema);
-              EvalNode eval = exprAnnotator.createEvalNode(context.plan, context.queryBlock, eachExpr);
-              if(sb.length() > 1)
-                sb.append(",");
-
-              sb.append(eval.toString());
-            }
-            specifier.setExpressions(sb.toString());
-            specifiers.add(specifier);
-          }
-          if (!specifiers.isEmpty())
-            partitionDesc.setSpecifiers(specifiers);
-        }
-      } else if (expr.getPartition().getPartitionType().equals(PartitionType.RANGE)) {
-        CreateTable.RangePartition rangePartition = expr.getPartition();
-
-        partitionDesc.setColumns(convertTableElementsColumns(expr.getTableElements()
-            , rangePartition.getColumns()));
-
-        if (rangePartition.getSpecifiers() != null) {
-          for(CreateTable.RangePartitionSpecifier eachSpec: rangePartition.getSpecifiers()) {
-            Specifier specifier = new Specifier();
-
-            if (eachSpec.getName() != null)
-              specifier.setName(eachSpec.getName());
-
-            if (eachSpec.getEnd() != null) {
-              context.queryBlock.setSchema(schema);
-              EvalNode eval = exprAnnotator.createEvalNode(context.plan, context.queryBlock, eachSpec.getEnd());
-              specifier.setExpressions(eval.toString());
-            }
->>>>>>> ebb12b7d
 
     if(expr.getPartitionType() == PartitionType.COLUMN) {
       CreateTable.ColumnPartition partition = (CreateTable.ColumnPartition) expr;
@@ -1331,7 +1208,6 @@
     return partitionMethodDesc;
   }
 
-
   /**
    * It transforms table definition elements to schema.
    *
@@ -1348,7 +1224,6 @@
     return schema;
   }
 
-
   private ColumnDefinition[] convertSchemaToColumns(Schema schema) {
     List<Column> columns = schema.getColumns();
     ColumnDefinition[] columnDefinitions = new ColumnDefinition[columns.size()];
@@ -1358,21 +1233,6 @@
     }
 
     return columnDefinitions;
-  }
-
-  private Collection<Column> convertTableElementsColumns(CreateTable.ColumnDefinition [] elements,
-                                                         ColumnReferenceExpr[] references) {
-    List<Column> columnList = TUtil.newList();
-
-    for(CreateTable.ColumnDefinition columnDefinition: elements) {
-      for(ColumnReferenceExpr eachReference: references) {
-        if (columnDefinition.getColumnName().equalsIgnoreCase(eachReference.getName())) {
-          columnList.add(convertColumn(columnDefinition));
-        }
-      }
-    }
-
-    return columnList;
   }
 
   private Column convertColumn(ColumnDefinition columnDefinition) {
