/**
 * Licensed to the Apache Software Foundation (ASF) under one
 * or more contributor license agreements.  See the NOTICE file
 * distributed with this work for additional information
 * regarding copyright ownership.  The ASF licenses this file
 * to you under the Apache License, Version 2.0 (the
 * "License"); you may not use this file except in compliance
 * with the License.  You may obtain a copy of the License at
 *
 *     http://www.apache.org/licenses/LICENSE-2.0
 *
 * Unless required by applicable law or agreed to in writing, software
 * distributed under the License is distributed on an "AS IS" BASIS,
 * WITHOUT WARRANTIES OR CONDITIONS OF ANY KIND, either express or implied.
 * See the License for the specific language governing permissions and
 * limitations under the License.
 */

package tajo.master;

import com.google.common.base.Preconditions;
import com.google.common.collect.Lists;
import org.apache.commons.logging.Log;
import org.apache.commons.logging.LogFactory;
import org.apache.hadoop.fs.FileSystem;
import org.apache.hadoop.fs.Path;
import org.apache.hadoop.yarn.api.records.Container;
import org.apache.hadoop.yarn.api.records.ContainerId;
import org.apache.hadoop.yarn.api.records.Priority;
import org.apache.hadoop.yarn.api.records.Resource;
import org.apache.hadoop.yarn.event.EventHandler;
import org.apache.hadoop.yarn.state.*;
import org.apache.hadoop.yarn.util.Records;
import tajo.QueryIdFactory;
import tajo.QueryUnitId;
import tajo.SubQueryId;
import tajo.catalog.CatalogService;
import tajo.catalog.CatalogUtil;
import tajo.catalog.TableDesc;
import tajo.catalog.TableMeta;
import tajo.catalog.statistics.ColumnStat;
import tajo.catalog.statistics.StatisticsUtil;
import tajo.catalog.statistics.TableStat;
import tajo.conf.TajoConf;
import tajo.engine.planner.PlannerUtil;
import tajo.engine.planner.logical.ExprType;
import tajo.engine.planner.logical.GroupbyNode;
import tajo.engine.planner.logical.ScanNode;
import tajo.engine.planner.logical.StoreTableNode;
import tajo.master.QueryMaster.QueryContext;
<<<<<<< HEAD
import tajo.master.TaskRunnerEvent.EventType;
=======
import tajo.master.TaskRunnerGroupEvent.EventType;
>>>>>>> 08c57915
import tajo.master.event.*;
import tajo.storage.Fragment;
import tajo.storage.StorageManager;

import java.io.IOException;
import java.util.*;
import java.util.concurrent.ConcurrentHashMap;
import java.util.concurrent.locks.Lock;
import java.util.concurrent.locks.ReadWriteLock;
import java.util.concurrent.locks.ReentrantReadWriteLock;

import static tajo.conf.TajoConf.ConfVars;


/**
 * SubQuery plays a role in controlling an ExecutionBlock and is a finite state machine.
 */
public class SubQuery implements EventHandler<SubQueryEvent> {

  private static final Log LOG = LogFactory.getLog(SubQuery.class);

  private ExecutionBlock block;
  private int priority;
  private TableMeta meta;
  private EventHandler eventHandler;
  private final StorageManager sm;
  private TaskSchedulerImpl taskScheduler;
  private QueryContext context;

  private long startTime;
  private long finishTime;

  volatile Map<QueryUnitId, QueryUnit> tasks = new ConcurrentHashMap<QueryUnitId, QueryUnit>();
  volatile Map<ContainerId, Container> containers = new ConcurrentHashMap<ContainerId, Container>();


  private static ContainerLaunchTransition CONTAINER_LAUNCH_TRANSITION = new ContainerLaunchTransition();
  private StateMachine<SubQueryState, SubQueryEventType, SubQueryEvent>
      stateMachine;

  private StateMachineFactory<SubQuery, SubQueryState,
      SubQueryEventType, SubQueryEvent> stateMachineFactory =
      new StateMachineFactory <SubQuery, SubQueryState,
          SubQueryEventType, SubQueryEvent> (SubQueryState.NEW)

          .addTransition(SubQueryState.NEW,
              EnumSet.of(SubQueryState.INIT, SubQueryState.FAILED, SubQueryState.SUCCEEDED),
              SubQueryEventType.SQ_INIT, new InitAndRequestContainer())

          .addTransition(SubQueryState.INIT, SubQueryState.CONTAINER_ALLOCATED,
              SubQueryEventType.SQ_CONTAINER_ALLOCATED, CONTAINER_LAUNCH_TRANSITION)

          .addTransition(SubQueryState.CONTAINER_ALLOCATED,
              EnumSet.of(SubQueryState.RUNNING, SubQueryState.FAILED,
                  SubQueryState.SUCCEEDED), SubQueryEventType.SQ_START, new StartTransition())
          .addTransition(SubQueryState.CONTAINER_ALLOCATED, SubQueryState.CONTAINER_ALLOCATED,
              SubQueryEventType.SQ_CONTAINER_ALLOCATED, CONTAINER_LAUNCH_TRANSITION)

          .addTransition(SubQueryState.RUNNING, SubQueryState.RUNNING,
              SubQueryEventType.SQ_CONTAINER_ALLOCATED, CONTAINER_LAUNCH_TRANSITION)
          .addTransition(SubQueryState.RUNNING, SubQueryState.RUNNING, SubQueryEventType.SQ_START)
          .addTransition(SubQueryState.RUNNING, SubQueryState.RUNNING,
              SubQueryEventType.SQ_TASK_COMPLETED, new TaskCompletedTransition())
          .addTransition(SubQueryState.RUNNING, SubQueryState.SUCCEEDED,
              SubQueryEventType.SQ_SUBQUERY_COMPLETED, new SubQueryCompleteTransition())
          .addTransition(SubQueryState.RUNNING, SubQueryState.FAILED,
              SubQueryEventType.SQ_FAILED, new InternalErrorTransition())

          .addTransition(SubQueryState.SUCCEEDED, SubQueryState.SUCCEEDED,
              SubQueryEventType.SQ_START)
          .addTransition(SubQueryState.SUCCEEDED, SubQueryState.SUCCEEDED,
              SubQueryEventType.SQ_CONTAINER_ALLOCATED)

          .addTransition(SubQueryState.FAILED, SubQueryState.FAILED,
              SubQueryEventType.SQ_START)
          .addTransition(SubQueryState.FAILED, SubQueryState.FAILED,
              SubQueryEventType.SQ_CONTAINER_ALLOCATED)
          .addTransition(SubQueryState.FAILED, SubQueryState.FAILED,
                 SubQueryEventType.SQ_FAILED)
          .addTransition(SubQueryState.FAILED, SubQueryState.FAILED,
              SubQueryEventType.SQ_INTERNAL_ERROR);


  private final Lock readLock;
  private final Lock writeLock;

  private int completedTaskCount = 0;

  public SubQuery(QueryContext context, ExecutionBlock block, StorageManager sm) {
    this.context = context;
    this.block = block;
    this.sm = sm;
    this.eventHandler = context.getEventHandler();

    ReadWriteLock readWriteLock = new ReentrantReadWriteLock();
    this.readLock = readWriteLock.readLock();
    this.writeLock = readWriteLock.writeLock();
    stateMachine = stateMachineFactory.make(this);
  }

  public QueryContext getContext() {
    return context;
  }

  public EventHandler getEventHandler() {
    return eventHandler;
  }

  public TaskScheduler getTaskScheduler() {
    return taskScheduler;
  }

  public void setStartTime() {
    startTime = context.getClock().getTime();
  }

  @SuppressWarnings("UnusedDeclaration")
  public long getStartTime() {
    return this.startTime;
  }

  public void setFinishTime() {
    finishTime = context.getClock().getTime();
  }

  @SuppressWarnings("UnusedDeclaration")
  public long getFinishTime() {
    return this.finishTime;
  }

  public float getProgress() {
    readLock.lock();
    try {
      if (getState() == SubQueryState.NEW) {
        return 0;
      } else {
        if (completedTaskCount == 0) {
          return 0.0f;
        } else {
          return (float)completedTaskCount / (float)tasks.size();
        }
      }
    } finally {
      readLock.unlock();
    }
  }

  public ExecutionBlock getBlock() {
    return block;
  }

  public void addTask(QueryUnit task) {
    tasks.put(task.getId(), task);
  }

  public void abortSubQuery(SubQueryState finalState) {
    // TODO -
    // - committer.abortSubQuery(...)
    // - record SubQuery Finish Time
    // - CleanUp Tasks
    // - Record History

    eventHandler.handle(new SubQueryCompletedEvent(getId(), finalState));
  }

  public StateMachine<SubQueryState, SubQueryEventType, SubQueryEvent> getStateMachine() {
    return this.stateMachine;
  }

  public void setPriority(int priority) {
    this.priority = priority;
  }


  public int getPriority() {
    return this.priority;
  }

  public StorageManager getStorageManager() {
    return sm;
  }
  
  public SubQuery getChildQuery(ScanNode scanForChild) {
    return context.getSubQuery(block.getChildBlock(scanForChild).getId());
  }
  
  public SubQueryId getId() {
    return block.getId();
  }
  
  public QueryUnit[] getQueryUnits() {
    return tasks.values().toArray(new QueryUnit[tasks.size()]);
  }
  
  public QueryUnit getQueryUnit(QueryUnitId qid) {
    return tasks.get(qid);
  }

  public void setTableMeta(TableMeta meta) {
    this.meta = meta;
  }

  @SuppressWarnings("UnusedDeclaration")
  public TableMeta getTableMeta() {
    return meta;
  }

  public TableStat getTableStat() {
    return this.meta.getStat();
  }

  public String toString() {
    StringBuilder sb = new StringBuilder();
    sb.append(this.getId());
    return sb.toString();
  }
  
  @Override
  public boolean equals(Object o) {
    if (o instanceof SubQuery) {
      SubQuery other = (SubQuery)o;
      return getId().equals(other.getId());
    }
    return false;
  }
  
  @Override
  public int hashCode() {
    return getId().hashCode();
  }
  
  public int compareTo(SubQuery other) {
    return getId().compareTo(other.getId());
  }

  public SubQueryState getState() {
    readLock.lock();
    try {
      return stateMachine.getCurrentState();
    } finally {
      readLock.unlock();
    }
  }

  private static TableStat computeStatFromUnionBlock(SubQuery unit) {
    TableStat stat = new TableStat();
    TableStat childStat;
    long avgRows = 0, numBytes = 0, numRows = 0;
    int numBlocks = 0, numPartitions = 0;
    List<ColumnStat> columnStats = Lists.newArrayList();

    Iterator<ExecutionBlock> it = unit.getBlock().getChildBlocks().iterator();
    while (it.hasNext()) {
      ExecutionBlock block = it.next();
      SubQuery childSubQuery = unit.context.getSubQuery(block.getId());
      childStat = childSubQuery.getTableStat();
      avgRows += childStat.getAvgRows();
      columnStats.addAll(childStat.getColumnStats());
      numBlocks += childStat.getNumBlocks();
      numBytes += childStat.getNumBytes();
      numPartitions += childStat.getNumPartitions();
      numRows += childStat.getNumRows();
    }

    stat.setColumnStats(columnStats);
    stat.setNumBlocks(numBlocks);
    stat.setNumBytes(numBytes);
    stat.setNumPartitions(numPartitions);
    stat.setNumRows(numRows);
    stat.setAvgRows(avgRows);
    return stat;
  }

  public TableMeta buildTableMeta() throws IOException {
    finishTime = context.getClock().getTime();

    TableStat stat;
    if (block.hasUnion()) {
      stat = computeStatFromUnionBlock(this);
    } else {
      stat = computeStatFromTasks();
    }
    TableMeta meta = writeStat(this, stat);
    meta.setStat(stat);
    setTableMeta(meta);
    return meta;
  }

  private TableStat computeStatFromTasks() {
    List<TableStat> stats = Lists.newArrayList();
    for (QueryUnit unit : getQueryUnits()) {
      stats.add(unit.getStats());
    }
    TableStat tableStat = StatisticsUtil.aggregateTableStat(stats);
    return tableStat;
  }

  private TableMeta writeStat(SubQuery subQuery, TableStat stat)
      throws IOException {
    ExecutionBlock execBlock = subQuery.getBlock();
    StoreTableNode storeTableNode = execBlock.getStoreTableNode();
    TableMeta meta = toTableMeta(storeTableNode);
    meta.setStat(stat);
    sm.writeTableMeta(sm.getTablePath(execBlock.getOutputName()), meta);
    return meta;
  }

  private static TableMeta toTableMeta(StoreTableNode store) {
    if (store.hasOptions()) {
      return CatalogUtil.newTableMeta(store.getOutSchema(),
          store.getStorageType(), store.getOptions());
    } else {
      return CatalogUtil.newTableMeta(store.getOutSchema(),
          store.getStorageType());
    }
  }

  private void stopScheduler() {
    // If there are launched TaskRunners, send the 'shouldDie' message to all r
    // via received task requests.
    if (taskScheduler != null) {
      taskScheduler.stop();
    }
  }

  private void releaseContainers() {
    // If there are still live TaskRunners, try to kill the containers.
<<<<<<< HEAD
    eventHandler.handle(new TaskRunnerEvent(EventType.CONTAINER_REMOTE_CLEANUP ,getId(),
=======
    eventHandler.handle(new TaskRunnerGroupEvent(EventType.CONTAINER_REMOTE_CLEANUP ,getId(),
>>>>>>> 08c57915
        containers.values()));
  }

  private void finish() {
    TableMeta meta = null;
    try {
      meta = buildTableMeta();
    } catch (IOException e) {
      e.printStackTrace();
    }

    setTableMeta(meta);
    setFinishTime();
    eventHandler.handle(new SubQuerySucceeEvent(getId(), meta));
  }

  @Override
  public void handle(SubQueryEvent event) {
    if (LOG.isDebugEnabled()) {
      LOG.debug("Processing " + event.getSubQueryId() + " of type " + event.getType());
    }

    try {
      writeLock.lock();
      SubQueryState oldState = getState();
      try {
        getStateMachine().doTransition(event.getType(), event);
      } catch (InvalidStateTransitonException e) {
        LOG.error("Can't handle this event at current state", e);
        eventHandler.handle(new SubQueryEvent(getId(),
            SubQueryEventType.SQ_INTERNAL_ERROR));
      }

      // notify the eventhandler of state change
      if (LOG.isDebugEnabled()) {
        if (oldState != getState()) {
          LOG.debug(getId() + " SubQuery Transitioned from " + oldState + " to "
              + getState());
        }
      }
    }

    finally {
      writeLock.unlock();
    }
  }

  private static class InitAndRequestContainer implements MultipleArcTransition<SubQuery,
      SubQueryEvent, SubQueryState> {

    @Override
    public SubQueryState transition(SubQuery subQuery, SubQueryEvent subQueryEvent) {
      subQuery.setStartTime();
      ExecutionBlock execBlock = subQuery.getBlock();
      SubQueryState state;

      try {
        // Union operator does not require actual query processing. It is performed logically.
        if (execBlock.hasUnion()) {
          subQuery.finish();
          state = SubQueryState.SUCCEEDED;
        } else {
          setRepartitionIfNecessary(subQuery);
          createTasks(subQuery);

          if (subQuery.tasks.size() == 0) { // if there is no tasks
            subQuery.finish();
            return SubQueryState.SUCCEEDED;
          } else {
            initTaskScheduler(subQuery);
            allocateContainers(subQuery);
            return SubQueryState.INIT;
          }
        }
      } catch (Exception e) {
        LOG.warn("SubQuery (" + subQuery.getId() + ") failed", e);
        subQuery.eventHandler.handle(
            new QueryDiagnosticsUpdateEvent(subQuery.getId().getQueryId(), e.getMessage()));
        subQuery.eventHandler.handle(
            new SubQueryCompletedEvent(subQuery.getId(), SubQueryState.FAILED));
        return SubQueryState.FAILED;
      }

      return state;
    }

    private void initTaskScheduler(SubQuery subQuery) {
      subQuery.taskScheduler = new TaskSchedulerImpl(subQuery.context);
      subQuery.taskScheduler.init(subQuery.context.getConf());
      subQuery.taskScheduler.start();
    }

    /**
     * If a parent block requires a repartition operation, the method sets proper repartition
     * methods and the number of partitions to a given subquery.
     */
    private static void setRepartitionIfNecessary(SubQuery subQuery) {
      if (subQuery.getBlock().hasParentBlock()) {
        int numTasks = calculatePartitionNum(subQuery);
        Repartitioner.setPartitionNumberForTwoPhase(subQuery, numTasks);
      }
    }

    /**
     * Getting the desire number of partitions according to the volume of input data.
     * This method is only used to determine the partition key number of hash join or aggregation.
     *
     * @param subQuery
     * @return
     */
    public static int calculatePartitionNum(SubQuery subQuery) {
      LOG.info(">>>>> calculatePartitionNum Enter");
      TajoConf conf = subQuery.context.getConf();
      ExecutionBlock parent = subQuery.getBlock().getParentBlock();

      GroupbyNode grpNode = null;
      if (parent != null) {
        grpNode = (GroupbyNode) PlannerUtil.findTopNode(
            parent.getPlan(), ExprType.GROUP_BY);
      }

      // Is this subquery the first step of join?
      if (parent != null && parent.getScanNodes().length == 2) {
        LOG.info("[Join is Detected]");
        Iterator<ExecutionBlock> child = parent.getChildBlocks().iterator();

        // for inner
        ExecutionBlock outer = child.next();
        long outerVolume = getInputVolume(subQuery.context, outer);

        // for inner
        ExecutionBlock inner = child.next();
        long innerVolume = getInputVolume(subQuery.context, inner);
        LOG.info("Outer volume: " + Math.ceil((double)outerVolume / 1048576));
        LOG.info("Inner volume: " + Math.ceil((double)innerVolume / 1048576));

        long threshold = 8 * 1048576;

        long baseTableVolume;
        if (outerVolume < threshold ^ innerVolume < threshold) {
          baseTableVolume = Math.max(outerVolume, innerVolume);
          LOG.info("Choose A Larger Table as a Base Table");
        } else {
          // If the volume of a table is larger 5 times than smaller one
          // it causes too small tasks number in the join execution block.
          // The below condition can avoid that situation
          if ((outerVolume < innerVolume && outerVolume * 5 < innerVolume) ||
          (outerVolume > innerVolume && outerVolume > innerVolume * 5)) {
            baseTableVolume = (outerVolume + innerVolume) / 2;
            LOG.info("Choose A partition volume from the average of both tables");
          } else {
            baseTableVolume = Math.min(outerVolume, innerVolume);
            LOG.info("Choose A Smaller Table as a Base Table");
          }
        }

        int mb = (int) Math.ceil((double)baseTableVolume / 1048576);
        LOG.info("Base Table's volume is approximately " + mb + " MB");
        // determine the number of task
        int taskNum = (int) Math.ceil((double)mb /
            conf.getIntVar(ConfVars.JOIN_PARTITION_VOLUME));
        LOG.info("The determined number of join partitions is " + taskNum);
        return taskNum;
        // Is this subquery the first step of group-by?
      } else if (grpNode != null) {

        if (grpNode.getGroupingColumns().length == 0) {
          return 1;
        } else {
          long volume = getInputVolume(subQuery.context, subQuery.block);

          int mb = (int) Math.ceil((double)volume / 1048576);
          LOG.info("Table's volume is approximately " + mb + " MB");
          // determine the number of task
          int taskNum = (int) Math.ceil((double)mb /
              conf.getIntVar(ConfVars.AGGREGATION_PARTITION_VOLUME));
          LOG.info("The determined number of aggregation partitions is " + taskNum);
          return taskNum;
        }
      } else {
        LOG.info("============>>>>> Unexpected Case! <<<<<================");
        long volume = getInputVolume(subQuery.context, subQuery.block);

        int mb = (int) Math.ceil((double)volume / 1048576);
        LOG.info("Table's volume is approximately " + mb + " MB");
        // determine the number of task per 128MB
        int taskNum = (int) Math.ceil((double)mb / 128);
        LOG.info("The determined number of partitions is " + taskNum);
        return taskNum;
      }
    }

    private static void createTasks(SubQuery subQuery) throws IOException {
      ExecutionBlock execBlock = subQuery.getBlock();
      QueryUnit [] tasks;
      if (execBlock.isLeafBlock() && execBlock.getScanNodes().length == 1) { // Case 1: Just Scan
        tasks = createLeafTasks(subQuery);

      } else if (execBlock.getScanNodes().length > 1) { // Case 2: Join
        tasks = Repartitioner.createJoinTasks(subQuery);

      } else { // Case 3: Others (Sort or Aggregation)
        int numTasks = getNonLeafTaskNum(subQuery);
        SubQueryId childId = subQuery.getBlock().getChildBlocks().iterator().next().getId();
        SubQuery child = subQuery.context.getSubQuery(childId);
        tasks = Repartitioner.createNonLeafTask(subQuery, child, numTasks);
      }

      LOG.info("Create " + tasks.length + " Tasks");

      for (QueryUnit task : tasks) {
        subQuery.addTask(task);
      }
    }

    /**
     * Getting the desire number of tasks according to the volume of input data
     *
     * @param subQuery
     * @return
     */
    public static int getNonLeafTaskNum(SubQuery subQuery) {
      // Getting intermediate data size
      long volume = getInputVolume(subQuery.context, subQuery.getBlock());

      int mb = (int) Math.ceil((double)volume / 1048576);
      LOG.info("Table's volume is approximately " + mb + " MB");
      // determine the number of task per 64MB
      int maxTaskNum = (int) Math.ceil((double)mb / 64);
      LOG.info("The determined number of non-leaf tasks is " + maxTaskNum);
      return maxTaskNum;
    }

    public static long getInputVolume(QueryContext context, ExecutionBlock execBlock) {
      CatalogService catalog = context.getCatalog();
      if (execBlock.isLeafBlock()) {
        ScanNode outerScan = execBlock.getScanNodes()[0];
        TableStat stat = catalog.getTableDesc(outerScan.getTableId()).getMeta().getStat();
        return stat.getNumBytes();
      } else {
        long aggregatedVolume = 0;
        for (ExecutionBlock childBlock : execBlock.getChildBlocks()) {
          SubQuery subquery = context.getSubQuery(childBlock.getId());
          aggregatedVolume += subquery.getTableStat().getNumBytes();
        }

        return aggregatedVolume;
      }
    }

    public static void allocateContainers(SubQuery subQuery) {
      ExecutionBlock execBlock = subQuery.getBlock();
      QueryUnit [] tasks = subQuery.getQueryUnits();

      int numClusterNodes = subQuery.getContext().getNumClusterNode();
      int numRequest = Math.min(tasks.length, numClusterNodes * 4);

      final Resource resource = Records.newRecord(Resource.class);
      if (tasks.length <= numClusterNodes) {
        resource.setMemory(subQuery.context.getMaxContainerCapability());
      } else {
        resource.setMemory(3000);
      }

      Priority priority = Records.newRecord(Priority.class);
      priority.setPriority(subQuery.getPriority());
      ContainerAllocationEvent event =
          new ContainerAllocationEvent(ContainerAllocatorEventType.CONTAINER_REQ,
              subQuery.getId(), priority, resource, numRequest,
              execBlock.isLeafBlock(), 0.0f);
      subQuery.eventHandler.handle(event);
    }

    private static QueryUnit [] createLeafTasks(SubQuery subQuery) throws IOException {
      ExecutionBlock execBlock = subQuery.getBlock();
      ScanNode[] scans = execBlock.getScanNodes();
      Preconditions.checkArgument(scans.length == 1, "Must be Scan Query");
      TableMeta meta;
      Path inputPath;

      ScanNode scan = scans[0];
      TableDesc desc = subQuery.context.getCatalog().getTableDesc(scan.getTableId());
      inputPath = desc.getPath();
      meta = desc.getMeta();

      // TODO - should be change the inner directory
      FileSystem fs = inputPath.getFileSystem(subQuery.context.getConf());
      List<Fragment> fragments = subQuery.getStorageManager().getSplits(scan.getTableId(), meta, inputPath);

      QueryUnit queryUnit;
      List<QueryUnit> queryUnits = new ArrayList<QueryUnit>();

      int i = 0;
      for (Fragment fragment : fragments) {
        queryUnit = newQueryUnit(subQuery, i++, fragment);
        queryUnits.add(queryUnit);
      }

      return queryUnits.toArray(new QueryUnit[queryUnits.size()]);
    }

    private static QueryUnit newQueryUnit(SubQuery subQuery, int taskId, Fragment fragment) {
      ExecutionBlock execBlock = subQuery.getBlock();
      QueryUnit unit = new QueryUnit(
          QueryIdFactory.newQueryUnitId(subQuery.getId(), taskId), execBlock.isLeafBlock(),
          subQuery.eventHandler);
      unit.setLogicalPlan(execBlock.getPlan());
      unit.setFragment2(fragment);
      return unit;
    }
  }

  int i = 0;
  private static class ContainerLaunchTransition
      implements SingleArcTransition<SubQuery, SubQueryEvent> {

    @Override
    public void transition(SubQuery subQuery, SubQueryEvent event) {
      SubQueryContainerAllocationEvent allocationEvent =
          (SubQueryContainerAllocationEvent) event;
      for (Container container : allocationEvent.getAllocatedContainer()) {
        ContainerId cId = container.getId();
        if (subQuery.containers.containsKey(cId)) {
          LOG.info(">>>>>>>>>>>> Duplicate Container! <<<<<<<<<<<");
        }
        subQuery.containers.put(cId, container);
        // TODO - This is debugging message. Should be removed
        subQuery.i++;
      }
      LOG.info("SubQuery (" + subQuery.getId() + ") has " + subQuery.i + " containers!");
      subQuery.eventHandler.handle(
<<<<<<< HEAD
          new TaskRunnerEvent(EventType.CONTAINER_REMOTE_LAUNCH,
=======
          new TaskRunnerGroupEvent(EventType.CONTAINER_REMOTE_LAUNCH,
>>>>>>> 08c57915
              subQuery.getId(), allocationEvent.getAllocatedContainer()));

      subQuery.eventHandler.handle(new SubQueryEvent(subQuery.getId(),
          SubQueryEventType.SQ_START));
    }
  }

  private static class StartTransition implements
      MultipleArcTransition<SubQuery, SubQueryEvent, SubQueryState> {

    @Override
    public SubQueryState transition(SubQuery subQuery,
                           SubQueryEvent subQueryEvent) {
      // schedule tasks
      try {
        for (QueryUnitId taskId : subQuery.tasks.keySet()) {
          subQuery.eventHandler.handle(new TaskEvent(taskId, TaskEventType.T_SCHEDULE));
        }

        return  SubQueryState.RUNNING;
      } catch (Exception e) {
        LOG.warn("SubQuery (" + subQuery.getId() + ") failed", e);
        return SubQueryState.FAILED;
      }
    }
  }

  private static class TaskCompletedTransition
      implements SingleArcTransition<SubQuery, SubQueryEvent> {

    @Override
    public void transition(SubQuery subQuery,
                                     SubQueryEvent event) {
      subQuery.completedTaskCount++;
      SubQueryTaskEvent taskEvent = (SubQueryTaskEvent) event;
      QueryUnitAttempt task = subQuery.getQueryUnit(taskEvent.getTaskId()).getSuccessfulAttempt();

      LOG.info(subQuery.getId() + " SubQuery Succeeded " + subQuery.completedTaskCount + "/"
          + subQuery.tasks.size() + " on " + task.getHost());
      if (subQuery.completedTaskCount == subQuery.tasks.size()) {
        subQuery.eventHandler.handle(new SubQueryEvent(subQuery.getId(),
            SubQueryEventType.SQ_SUBQUERY_COMPLETED));
      }
    }
  }

  private static class SubQueryCompleteTransition
      implements SingleArcTransition<SubQuery, SubQueryEvent> {

    @Override
    public void transition(SubQuery subQuery, SubQueryEvent subQueryEvent) {
      // TODO - Commit subQuery & do cleanup
      // TODO - records succeeded, failed, killed completed task
      // TODO - records metrics
      subQuery.stopScheduler();
      subQuery.releaseContainers();
      subQuery.finish();
    }
  }

  private static class InternalErrorTransition
      implements SingleArcTransition<SubQuery, SubQueryEvent> {

    @Override
    public void transition(SubQuery subQuery,
                           SubQueryEvent subQueryEvent) {

    }
  }
}<|MERGE_RESOLUTION|>--- conflicted
+++ resolved
@@ -48,11 +48,7 @@
 import tajo.engine.planner.logical.ScanNode;
 import tajo.engine.planner.logical.StoreTableNode;
 import tajo.master.QueryMaster.QueryContext;
-<<<<<<< HEAD
-import tajo.master.TaskRunnerEvent.EventType;
-=======
 import tajo.master.TaskRunnerGroupEvent.EventType;
->>>>>>> 08c57915
 import tajo.master.event.*;
 import tajo.storage.Fragment;
 import tajo.storage.StorageManager;
@@ -380,11 +376,7 @@
 
   private void releaseContainers() {
     // If there are still live TaskRunners, try to kill the containers.
-<<<<<<< HEAD
-    eventHandler.handle(new TaskRunnerEvent(EventType.CONTAINER_REMOTE_CLEANUP ,getId(),
-=======
     eventHandler.handle(new TaskRunnerGroupEvent(EventType.CONTAINER_REMOTE_CLEANUP ,getId(),
->>>>>>> 08c57915
         containers.values()));
   }
 
@@ -496,7 +488,6 @@
      * @return
      */
     public static int calculatePartitionNum(SubQuery subQuery) {
-      LOG.info(">>>>> calculatePartitionNum Enter");
       TajoConf conf = subQuery.context.getConf();
       ExecutionBlock parent = subQuery.getBlock().getParentBlock();
 
@@ -508,7 +499,6 @@
 
       // Is this subquery the first step of join?
       if (parent != null && parent.getScanNodes().length == 2) {
-        LOG.info("[Join is Detected]");
         Iterator<ExecutionBlock> child = parent.getChildBlocks().iterator();
 
         // for inner
@@ -521,33 +511,16 @@
         LOG.info("Outer volume: " + Math.ceil((double)outerVolume / 1048576));
         LOG.info("Inner volume: " + Math.ceil((double)innerVolume / 1048576));
 
-        long threshold = 8 * 1048576;
-
-        long baseTableVolume;
-        if (outerVolume < threshold ^ innerVolume < threshold) {
-          baseTableVolume = Math.max(outerVolume, innerVolume);
-          LOG.info("Choose A Larger Table as a Base Table");
-        } else {
-          // If the volume of a table is larger 5 times than smaller one
-          // it causes too small tasks number in the join execution block.
-          // The below condition can avoid that situation
-          if ((outerVolume < innerVolume && outerVolume * 5 < innerVolume) ||
-          (outerVolume > innerVolume && outerVolume > innerVolume * 5)) {
-            baseTableVolume = (outerVolume + innerVolume) / 2;
-            LOG.info("Choose A partition volume from the average of both tables");
-          } else {
-            baseTableVolume = Math.min(outerVolume, innerVolume);
-            LOG.info("Choose A Smaller Table as a Base Table");
-          }
-        }
-
-        int mb = (int) Math.ceil((double)baseTableVolume / 1048576);
-        LOG.info("Base Table's volume is approximately " + mb + " MB");
+        long smaller = Math.min(outerVolume, innerVolume);
+
+        int mb = (int) Math.ceil((double)smaller / 1048576);
+        LOG.info("Smaller Table's volume is approximately " + mb + " MB");
         // determine the number of task
         int taskNum = (int) Math.ceil((double)mb /
             conf.getIntVar(ConfVars.JOIN_PARTITION_VOLUME));
         LOG.info("The determined number of join partitions is " + taskNum);
         return taskNum;
+
         // Is this subquery the first step of group-by?
       } else if (grpNode != null) {
 
@@ -646,7 +619,7 @@
       if (tasks.length <= numClusterNodes) {
         resource.setMemory(subQuery.context.getMaxContainerCapability());
       } else {
-        resource.setMemory(3000);
+        resource.setMemory(2000);
       }
 
       Priority priority = Records.newRecord(Priority.class);
@@ -671,7 +644,11 @@
       meta = desc.getMeta();
 
       // TODO - should be change the inner directory
+      Path oldPath = new Path(inputPath, "data");
       FileSystem fs = inputPath.getFileSystem(subQuery.context.getConf());
+      if (fs.exists(oldPath)) {
+        inputPath = oldPath;
+      }
       List<Fragment> fragments = subQuery.getStorageManager().getSplits(scan.getTableId(), meta, inputPath);
 
       QueryUnit queryUnit;
@@ -716,11 +693,7 @@
       }
       LOG.info("SubQuery (" + subQuery.getId() + ") has " + subQuery.i + " containers!");
       subQuery.eventHandler.handle(
-<<<<<<< HEAD
-          new TaskRunnerEvent(EventType.CONTAINER_REMOTE_LAUNCH,
-=======
           new TaskRunnerGroupEvent(EventType.CONTAINER_REMOTE_LAUNCH,
->>>>>>> 08c57915
               subQuery.getId(), allocationEvent.getAllocatedContainer()));
 
       subQuery.eventHandler.handle(new SubQueryEvent(subQuery.getId(),
