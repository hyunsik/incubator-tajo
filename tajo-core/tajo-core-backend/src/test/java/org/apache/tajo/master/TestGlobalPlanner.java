--- conflicted
+++ resolved
@@ -75,11 +75,7 @@
       stat.setNumBytes(volumes[i]);
       m.setStat(stat);
 
-<<<<<<< HEAD
-      TableDesc d = CatalogUtil.newTableDesc(tables[i], m, new Path("file:///"));
-=======
       TableDesc d = CatalogUtil.newTableDesc(tables[i], m, new Path("/"));
->>>>>>> 660606be
       catalog.addTable(d);
     }
 
@@ -196,17 +192,7 @@
   }
 
   @Test
-<<<<<<< HEAD
-  public void testInsertOverwriteWithUnion1() throws Exception {
-    buildPlan(FileUtil.readTextFile(new File("src/test/queries/complex_union_3.sql")));
-  }
-
-  @Test
-  public void testTPCH_Q5() throws Exception {
-    buildPlan(FileUtil.readTextFile(new File("benchmark/tpch/q5.tql")));
-=======
   public void testTPCH_Q5() throws Exception {
     buildPlan(FileUtil.readTextFile(new File("benchmark/tpch/q5.sql")));
->>>>>>> 660606be
   }
 }