--- conflicted
+++ resolved
@@ -145,11 +145,7 @@
     assertResultSet(res, "case2.result");
     res.close();
 
-<<<<<<< HEAD
-    res = executeQuery("case3.sql");
-=======
     res = executeFile("case3.sql");
->>>>>>> f1d9f5a3
     assertResultSet(res, "case3.result");
     res.close();
   }
