/**
 * Licensed to the Apache Software Foundation (ASF) under one
 * or more contributor license agreements.  See the NOTICE file
 * distributed with this work for additional information
 * regarding copyright ownership.  The ASF licenses this file
 * to you under the Apache License, Version 2.0 (the
 * "License"); you may not use this file except in compliance
 * with the License.  You may obtain a copy of the License at
 *
 *     http://www.apache.org/licenses/LICENSE-2.0
 *
 * Unless required by applicable law or agreed to in writing, software
 * distributed under the License is distributed on an "AS IS" BASIS,
 * WITHOUT WARRANTIES OR CONDITIONS OF ANY KIND, either express or implied.
 * See the License for the specific language governing permissions and
 * limitations under the License.
 */

package org.apache.tajo.datum;

import static org.apache.tajo.common.TajoDataTypes.Type;

public class NullDatum extends Datum {
  private static NullDatum instance;

  static {
    instance = new NullDatum();
  }

  private NullDatum() {
    super(Type.NULL);
  }

  public static NullDatum get() {
    return instance;
  }
  
  @Override
  public boolean asBool() {
    return false;
  }

  @Override
  public byte asByte() {
    return 0;
  }

  @Override
  public short asInt2() {
    return 0;
  }

  @Override
  public int asInt4() {
    return 0;
  }

  @Override
  public long asInt8() {
    return 0;
  }

  @Override
  public byte[] asByteArray() {
    return new byte[0];
  }

  @Override
  public float asFloat4() {
    return 0f;
  }

  @Override
  public double asFloat8() {
    return 0d;
  }

  @Override
  public String asChars() {
    return "";
  }

  @Override
  public byte[] asTextBytes() {
    return new byte[0];
  }

  @Override
  public int size() {
    return 0;
  }

  @Override
  public boolean equals(Object obj) {
    return obj instanceof NullDatum;
  }

  @Override
  public int compareTo(Datum datum) {
    return 0;
  }

  @Override
  public int hashCode() {
    return 0; // one of the prime number
  }
<<<<<<< HEAD

  public static boolean isNull(String val){
    return val == null || val.length() == 0 || ((val.length() == 2) && "\\N".equals(val))
        || ((val.length() == NULL_CHAR.length) && NULL_STRING.equals(val));
  }

  public static boolean isNull(byte[] val){
    return val == null || val.length == 0 || ((val.length == 2) && Bytes.equals(val, "\\N".getBytes()))
        || ((val.length == NULL_CHAR.length) && Bytes.equals(val, NULL_CHAR));
  }

  public static boolean isNotNull(String val){
    return !isNull(val);
  }

  public static boolean isNotNull(byte[] val){
    return !isNull(val);
  }
=======
>>>>>>> d7645252
}<|MERGE_RESOLUTION|>--- conflicted
+++ resolved
@@ -104,25 +104,4 @@
   public int hashCode() {
     return 0; // one of the prime number
   }
-<<<<<<< HEAD
-
-  public static boolean isNull(String val){
-    return val == null || val.length() == 0 || ((val.length() == 2) && "\\N".equals(val))
-        || ((val.length() == NULL_CHAR.length) && NULL_STRING.equals(val));
-  }
-
-  public static boolean isNull(byte[] val){
-    return val == null || val.length == 0 || ((val.length == 2) && Bytes.equals(val, "\\N".getBytes()))
-        || ((val.length == NULL_CHAR.length) && Bytes.equals(val, NULL_CHAR));
-  }
-
-  public static boolean isNotNull(String val){
-    return !isNull(val);
-  }
-
-  public static boolean isNotNull(byte[] val){
-    return !isNull(val);
-  }
-=======
->>>>>>> d7645252
 }